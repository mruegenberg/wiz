# :coding: utf-8

from __future__ import print_function
import os
import itertools
import collections
import datetime

import mlog
import click

import wiz.registry
import wiz.symbol
import wiz.definition
import wiz.package
import wiz.spawn
import wiz.exception
import wiz.filesystem
import wiz.history
import wiz.utility
from wiz import __version__


#: Click default context for all commands.
CONTEXT_SETTINGS = dict(
    max_content_width=90,
    help_option_names=["-h", "--help"],
)


class _MainGroup(click.Group):
    """Extended click Group for Wiz command line main entry point."""

    def parse_args(self, context, arguments):
        """Update *context* from passed *arguments*.

        Record initial command from *info_name* and *args* and identify
        extra arguments after the "--" symbol.

        We cannot only rely on the 'allow_extra_args' option of the click
        Context as it fails to recognize extra arguments when placed after
        an argument with "nargs=-1".

        """
        extra_args = []

        if wiz.symbol.COMMAND_SEPARATOR in arguments:
            index = arguments.index(wiz.symbol.COMMAND_SEPARATOR)
            extra_args = arguments[index + 1:]
            arguments = arguments[:index]

<<<<<<< HEAD
    parser.add_argument(
        "--os-name",
        help="Override the detected operating system name.",
        metavar="OS_NAME",
    )

    parser.add_argument(
        "--os-version",
        help="Override the detected operating system version.",
        metavar="OS_VERSION",
    )

    parser.add_argument(
        "--record",
        help="Record resolution context process for debugging.",
        metavar="PATH"
    )

    subparsers = parser.add_subparsers(
        title="Commands",
        dest="commands"
    )

    list_parser = subparsers.add_parser(
        "list",
        help="List available command or package definitions.",
        formatter_class=argparse.ArgumentDefaultsHelpFormatter,
    )

    list_subparsers = list_parser.add_subparsers(
        title="Additional subcommands",
        dest="subcommands"
    )

    command_parser = list_subparsers.add_parser(
        "command",
        help="List all available commands.",
        formatter_class=argparse.ArgumentDefaultsHelpFormatter,
    )

    command_parser.add_argument(
        "--all",
        help="Return all definition versions.",
        action="store_true"
    )

    package_parser = list_subparsers.add_parser(
        "package",
        help="List all available packages.",
        formatter_class=argparse.ArgumentDefaultsHelpFormatter,
    )

    package_parser.add_argument(
        "--all",
        help="Return all definition versions.",
        action="store_true"
    )

    search_parser = subparsers.add_parser(
        "search",
        help="Search definitions.",
        formatter_class=argparse.ArgumentDefaultsHelpFormatter,
    )

    search_parser.add_argument(
        "--all",
        help="Return all definition versions.",
        action="store_true"
    )

    search_parser.add_argument(
        "-t", "--type",
        help="Set the type of definitions requested.",
        choices=[
            "all",
            wiz.symbol.PACKAGE_REQUEST_TYPE,
            wiz.symbol.COMMAND_REQUEST_TYPE
        ],
        default="all"
    )

    search_parser.add_argument(
        "requests",
        nargs="+",
        help="Package requested."
    )

    view_subparsers = subparsers.add_parser(
        "view",
        help="View content of a package definition.",
        formatter_class=argparse.ArgumentDefaultsHelpFormatter
    )

    view_subparsers.add_argument(
        "--json",
        help="Display definition in JSON.",
        action="store_true"
    )

    view_subparsers.add_argument(
        "request",
        help="Package identifier required."
    )

    run_subparsers = subparsers.add_parser(
        "run",
        help="Run command from package.",
        formatter_class=argparse.ArgumentDefaultsHelpFormatter
    )

    run_subparsers.add_argument(
        "--view",
        help="Only view the resolved context.",
        action="store_true"
    )

    run_subparsers.add_argument(
        "request", help="Command requested to run."
    )

    use_subparsers = subparsers.add_parser(
        "use",
        help=(
            "Spawn shell with resolved context from requested packages, or run "
            "a command within the resolved context if indicated after "
            "the '--' symbol."
        ),
        formatter_class=argparse.ArgumentDefaultsHelpFormatter
    )

    use_subparsers.add_argument(
        "--view",
        help="Only view the resolved context.",
        action="store_true"
    )

    use_subparsers.add_argument(
        "requests",
        nargs="+",
        help="Package identifiers required."
    )

    freeze_subparsers = subparsers.add_parser(
        "freeze",
        help="Output resolved context.",
        formatter_class=argparse.ArgumentDefaultsHelpFormatter
    )

    freeze_subparsers.add_argument(
        "-o", "--output",
        metavar="PATH",
        help="Indicate the output directory.",
        required=True
    )

    freeze_subparsers.add_argument(
        "-f", "--format",
        help="Indicate the output format.",
        choices=["wiz", "tcsh", "bash"],
        default="wiz"
    )

    freeze_subparsers.add_argument(
        "requests",
        nargs="+",
        help="Package identifiers required."
    )

    install_subparsers = subparsers.add_parser(
        "install",
        help="Add a package definition to a registry.",
        formatter_class=argparse.ArgumentDefaultsHelpFormatter
    )

    install_subparsers_group = install_subparsers.add_mutually_exclusive_group(
        required=True
    )

    install_subparsers_group.add_argument(
        "-r", "--registry-id",
        help="Vault registry identifier to install the package to."
    )

    install_subparsers_group.add_argument(
        "-p", "--registry-path",
        help="Registry path to install the package to."
    )

    install_subparsers.add_argument(
        "--install-location",
        help=(
            "Path to the package data which will be set in the "
            "'install-location' keyword of the installed definition."
        )
    )

    install_subparsers.add_argument(
        "definitions",
        nargs="+",
        help="Paths to definitions to install."
    )

    edit_subparsers = subparsers.add_parser(
        "edit",
        help="Edit a package definition.",
        formatter_class=argparse.ArgumentDefaultsHelpFormatter
    )

    edit_subparsers_group = edit_subparsers.add_mutually_exclusive_group(
        required=True
    )

    edit_subparsers_group.add_argument(
        "--set",
        help="Set a new value to the keyword.",
        action="store_true"
    )

    edit_subparsers.add_argument(
        "--keyword",
        help="Definition keyword to update.",
        required=True
    )

    edit_subparsers.add_argument(
        "--value",
        help="New value for 'keyword'.",
        required=True
    )

    edit_subparsers.add_argument(
        "-o", "--output_path",
        help="Definition output path."
    )

    edit_subparsers.add_argument(
        "definitions",
        nargs="+",
        help="Paths to definitions to update."
    )

    return parser


def main(arguments=None):
    """Wiz command line interface."""
    if arguments is None:
        arguments = []
=======
        context.obj = {
            "initial_input": wiz.utility.combine_command(["wiz"] + arguments),
            "extra_arguments": extra_args
        }
>>>>>>> 472515e9

        return super(_MainGroup, self).parse_args(context, arguments)


@click.group(
    context_settings=CONTEXT_SETTINGS,
    cls=_MainGroup,
    help=(
        """
        Wiz is a package manager which can resolve a context or execute a 
        command from one or several package requests. The resolved context
        contains the environment mapping and a list of accessible command 
        aliases.
        
        Example::

            \b
            wiz use python
            wiz use nuke ldpk-nuke
            wiz use nuke -- /path/to/script.nk

        A command can also be executed from a resolved context via a command
        alias which is extracted from its corresponding package.
                
        Example::

            \b
            wiz run nuke
            wiz run nuke -- /path/to/script.nk
            wiz run python 


        All available packages and command can be listed as follow::

            \b
            wiz list package
            wiz list command

        It is also possible to search a specific package or command as follow::
        
            \b
            wiz search python

        """
    ),
)
@click.version_option(version=__version__)
@click.option(
    "-v", "--verbosity",
    help="Set the logging output verbosity.",
    type=click.Choice(mlog.levels),
    default="info",
    show_default=True
)
@click.option(
    "--no-local",
    help="Skip local registry.",
    is_flag=True,
    default=False
)
@click.option(
    "--no-cwd",
    help=(
        "Do not attempt to discover definitions from current "
        "working directory within project."
    ),
    is_flag=True,
    default=False
)
@click.option(
    "-dsd", "--definition-search-depth",
    help="Maximum depth to recursively search for definitions.",
    type=int,
    metavar="DEPTH_NUMBER",
)
@click.option(
    "-dsp", "--definition-search-paths",
    help="Search paths for package definitions.",
    default=wiz.registry.get_defaults(),
    multiple=True,
    metavar="PATHS",
    type=click.Path(),
    show_default=True
)
@click.option(
    "--ignore-implicit",
    help=(
        "Do not include implicit packages (with 'auto-use' set to true) "
        "in resolved context."
    ),
    is_flag=True,
    default=False
)
@click.option(
    "--platform",
    metavar="PLATFORM",
    help="Override detected platform."
)
@click.option(
    "--architecture",
    metavar="ARCHITECTURE",
    help="Override detected architecture."
)
@click.option(
    "--os-name",
    metavar="NAME",
    help="Override detected operating system name."
)
@click.option(
    "--os-version",
    metavar="VERSION",
    help="Override detected operating system version."
)
@click.option(
    "--record",
    help="Record resolution context process for debugging.",
    type=click.Path()
)
@click.pass_context
def main(click_context, **kwargs):
    """Main entry point for the command line interface."""
    mlog.configure()
    logger = mlog.Logger(__name__ + ".main")

    if kwargs["record"] is not None:
        wiz.history.start_recording(
            command=click_context.obj["initial_input"]
        )

    # Set verbosity level.
    mlog.root.handlers["stderr"].filterer.filterers[0].min = kwargs["verbosity"]

    # Identify system mapping.
    system_mapping = wiz.system.query(
        platform=kwargs["platform"],
        architecture=kwargs["architecture"],
        os_name=kwargs["os_name"],
        os_version=kwargs["os_version"],
    )
    logger.debug("System: {}".format(system_mapping))

    # Fetch all registries.
    registries = wiz.registry.fetch(
        kwargs["definition_search_paths"],
        include_local=not kwargs["no_local"],
        include_working_directory=not kwargs["no_cwd"]
    )
    logger.debug("Registries: " + ", ".join(registries))

<<<<<<< HEAD
    # Process requested operation.
    if namespace.commands == "list":
        _fetch_and_display_definitions(namespace, registries, system_mapping)

    elif namespace.commands == "search":
        _search_and_display_definitions(
            namespace, registries, system_mapping
        )

    elif namespace.commands == "view":
        _display_definition(
            namespace, registries, system_mapping
        )

    elif namespace.commands == "use":
        _resolve_and_use_context(
            namespace, registries, command_arguments, system_mapping
        )

    elif namespace.commands == "run":
        _run_command(
            namespace, registries, command_arguments, system_mapping
        )

    elif namespace.commands == "freeze":
        _freeze_and_export_resolved_context(
            namespace, registries, system_mapping
        )

    elif namespace.commands == "install":
        _install_definition(namespace)

    elif namespace.commands == "edit":
        _edit_definition(namespace)

    # Export the history if requested.
    if namespace.record is not None:
        history = wiz.history.get(serialized=True)
        path = os.path.join(
            os.path.abspath(namespace.record),
            "wiz-{}.dump".format(datetime.datetime.now().isoformat())
        )
        wiz.filesystem.export(path, history, compressed=True)
        logger.info("History recorded and exported in '{}'".format(path))


def _fetch_and_display_definitions(namespace, registries, system_mapping):
    """Fetch and display definitions from arguments in *namespace*.

    Command example::

        wiz list command
        wiz list package
        wiz list package --all
        wiz list command --all

    *namespace* is an instance of :class:`argparse.Namespace`.

    *registries* should be a list of available registry paths.

    *system_mapping* should be a mapping of the current system, usually
    retrieved via :func:`wiz.system.query`.

    """
    mapping = wiz.fetch_definition_mapping(
        registries,
        system_mapping=system_mapping,
        max_depth=namespace.definition_search_depth
=======
    # Update user data within click context.
    click_context.obj.update({
        "system_mapping": system_mapping,
        "registry_paths": registries,
        "registry_search_depth": kwargs["definition_search_depth"],
        "ignore_implicit_packages": kwargs["ignore_implicit"],
        "recording_path": kwargs["record"]
    })


@main.group(
    name="list",
    help=(
        """
        Display all available commands or package definitions.
        
        Example::
        
            \b
            wiz list command
            wiz list package
            wiz list command --all
            wiz list package --all
        
        """
    ),
    short_help="List commands or package definitions.",
    context_settings=CONTEXT_SETTINGS
)
@click.pass_context
def wiz_list_group(click_context):
    """Group command which list available commands or package definitions."""
    # Ensure that context fail if extra arguments were passed.
    _fail_on_extra_arguments(click_context)

    click_context.obj["definition_mapping"] = (
        _fetch_definition_mapping_from_context(click_context)
>>>>>>> 472515e9
    )


@wiz_list_group.command(
    name="package",
    help=(
        """
        Display all available package definitions.

        Example::

            \b
            wiz list package
            wiz list package --all

        """
    ),
    short_help="Display available packages.",
    context_settings=CONTEXT_SETTINGS
)
@click.option(
    "-a", "--all",
    help="Display all package versions, not just the latest one.",
    is_flag=True,
    default=False
)
@click.pass_context
def wiz_list_package(click_context, **kwargs):
    """Command to list available package definitions."""
    registry_paths = click_context.obj["registry_paths"]
    definition_mapping = click_context.obj["definition_mapping"]

    # Display available registries.
    display_registries(registry_paths)

    # Display available definitions.
    display_definition_mapping(
        definition_mapping[wiz.symbol.PACKAGE_REQUEST_TYPE],
        registry_paths,
        all_versions=kwargs["all"],
    )

    _export_history_if_requested(click_context)


@wiz_list_group.command(
    name="command",
    help=(
        """
        Display all available commands.

        Example::

            \b
            wiz list command
            wiz list command --all

        """
    ),
    short_help="Display available commands.",
    context_settings=CONTEXT_SETTINGS
)
@click.option(
    "-a", "--all",
    help="Display all command versions, not just the latest one.",
    is_flag=True,
    default=False
)
@click.pass_context
def wiz_list_command(click_context, **kwargs):
    """Command to list available commands."""
    registry_paths = click_context.obj["registry_paths"]
    definition_mapping = click_context.obj["definition_mapping"]

    # Display available registries.
    display_registries(registry_paths)

    # Retrieve commands from definition mapping.
    command_mapping = {
        command: definition_mapping[wiz.symbol.PACKAGE_REQUEST_TYPE][_id]
        for (command, _id)
        in definition_mapping[wiz.symbol.COMMAND_REQUEST_TYPE].items()
    }

    # Display available commands.
    display_definition_mapping(
        command_mapping, registry_paths,
        all_versions=kwargs["all"],
        command=True
    )

    _export_history_if_requested(click_context)


@main.command(
    name="search",
    help=(
        """
        Search and display definitions from request(s).

        Example::

            \b
            wiz search foo
            wiz search foo --all
            wiz search foo>=2
            wiz search foo bar

        """
    ),
    short_help="Search package definitions.",
    context_settings=CONTEXT_SETTINGS
)
@click.option(
    "-a", "--all",
    help="Display all package versions, not just the latest one.",
    is_flag=True,
    default=False
)
@click.option(
    "-t", "--type",
    help="Set the request type.",
    type=click.Choice([
        "all",
        wiz.symbol.PACKAGE_REQUEST_TYPE,
        wiz.symbol.COMMAND_REQUEST_TYPE
    ]),
    default="all",
    show_default=True
)
@click.argument(
    "requests",
    nargs=-1,
    required=True
)
@click.pass_context
def wiz_search(click_context, **kwargs):
    """Search and display definitions from request(s)."""
    logger = mlog.Logger(__name__ + ".wiz_search")

    # Ensure that context fail if extra arguments were passed.
    _fail_on_extra_arguments(click_context)

    registry_paths = click_context.obj["registry_paths"]
    definition_mapping = _fetch_definition_mapping_from_context(
        click_context, requests=list(kwargs["requests"])
    )

    display_registries(registry_paths)
    results_found = False

    if (
        kwargs["type"] in ["command", "all"] and
        len(definition_mapping[wiz.symbol.COMMAND_REQUEST_TYPE]) > 0
    ):
        results_found = True
        command_mapping = {
            command: definition_mapping[wiz.symbol.PACKAGE_REQUEST_TYPE][_id]
            for (command, _id)
            in definition_mapping[wiz.symbol.COMMAND_REQUEST_TYPE].items()
        }

        display_definition_mapping(
            command_mapping,
            registry_paths,
            all_versions=kwargs["all"],
            command=True
        )

    if (
        kwargs["type"] in ["package", "all"] and
        len(definition_mapping[wiz.symbol.PACKAGE_REQUEST_TYPE]) > 0
    ):
        results_found = True

        display_definition_mapping(
            definition_mapping[wiz.symbol.PACKAGE_REQUEST_TYPE],
            registry_paths,
            all_versions=kwargs["all"],
        )

    if not results_found:
        logger.warning("No results found.\n")

    _export_history_if_requested(click_context)


@main.command(
    name="view",
    help=(
        """
        Display content of a package definition from definition identifier or
        command.
        
        Example::

            \b
            wiz view foo
            wiz view foo --json

        """
    ),
    short_help="View content of a package definition.",
    context_settings=CONTEXT_SETTINGS
)
@click.option(
    "--json",
    help="Display definition in JSON.",
    is_flag=True,
    default=False
)
@click.argument(
    "request",
    nargs=1,
    required=True
)
@click.pass_context
def wiz_view(click_context, **kwargs):
    """Display definition from identifier or command."""
    logger = mlog.Logger(__name__ + ".wiz_view")

    # Ensure that context fail if extra arguments were passed.
    _fail_on_extra_arguments(click_context)

    definition_mapping = _fetch_definition_mapping_from_context(click_context)

    results_found = False

    # Display the corresponding definition if the request is a command.
    try:
        request = wiz.fetch_package_request_from_command(
            kwargs["request"], definition_mapping
        )
        definition = wiz.fetch_definition(request, definition_mapping)

    except wiz.exception.RequestNotFound as exception:
        logger.debug(
            "Impossible to query definition from command request: "
            "{}\n".format(exception)
        )

    else:
        logger.info(
            "Command found in definition: {}".format(
                wiz.package.generate_identifier(definition)
            )
        )
        results_found = True

    # Display the full definition if the request is a package.
    try:
        definition = wiz.fetch_definition(kwargs["request"], definition_mapping)

    except wiz.exception.RequestNotFound as exception:
        logger.debug(
            "Impossible to query definition from package request: "
            "{}\n".format(exception)
        )

    else:
        logger.info(
            "View definition: {}".format(
                wiz.package.generate_identifier(definition)
            )
        )

        if kwargs["json"]:
            click.echo(definition.encode())
        else:
            display_definition(definition)

        results_found = True

    # Otherwise, display a warning...
    if not results_found:
        logger.warning("No definition found.\n")

    _export_history_if_requested(click_context)


@main.command(
    name="use",
    help=(
        """
        Spawn shell with resolved context from requested packages, or run
        a command within the resolved context.
        
        Example::

            \b
            wiz use package1>=1 package2==2.3.0 package3
            wiz use package1>=1 package2==2.3.0 package3 -- app --option value
            wiz use --view command

        """
    ),
    short_help="Use resolved context from package definition.",
    context_settings=dict(
        allow_extra_args=True,
        **CONTEXT_SETTINGS
    )
)
@click.option(
    "--view",
    help="Only view the resolved context without loading it.",
    is_flag=True,
    default=False
)
@click.argument(
    "requests",
    nargs=-1,
    required=True
)
@click.pass_context
def wiz_use(click_context, **kwargs):
    """Resolve and use context from command."""
    logger = mlog.Logger(__name__ + ".wiz_use")

    definition_mapping = _fetch_definition_mapping_from_context(click_context)
    ignore_implicit = click_context.obj["ignore_implicit_packages"]

    # Fetch extra arguments from context.
    extra_arguments = _fetch_extra_arguments(click_context)

    try:
        wiz_context = wiz.resolve_context(
            list(kwargs["requests"]), definition_mapping,
            ignore_implicit=ignore_implicit
        )

        # Only view the resolved context without spawning a shell nor
        # running any commands.
        if kwargs["view"]:
            display_registries(wiz_context["registries"])
            display_packages(wiz_context["packages"], wiz_context["registries"])
            display_command_mapping(wiz_context.get("command", {}))
            display_environ_mapping(wiz_context.get("environ", {}))

        # If no commands are indicated, spawn a shell.
        elif len(extra_arguments) == 0:
            wiz.spawn.shell(wiz_context["environ"])

        # Otherwise, resolve the command and run it within the resolved context.
        else:
            command_elements = wiz.resolve_command(
                extra_arguments, wiz_context.get("command", {})
            )
            wiz.spawn.execute(command_elements, wiz_context["environ"])

    except wiz.exception.WizError as error:
        logger.error(str(error), traceback=True)

        wiz.history.record_action(
            wiz.symbol.EXCEPTION_RAISE_ACTION, error=error
        )

    except KeyboardInterrupt:
        logger.warning("Aborted.")

    _export_history_if_requested(click_context)


@main.command(
    "run",
    help=(
        """
        Run command from resolved context.

        Example::

            \b
            wiz run command
            wiz run command -- --option value /path/to/output
        
        """
    ),
    short_help="Run command from package definition.",
    context_settings=dict(
        allow_extra_args=True,
        ignore_unknown_options=True,
        **CONTEXT_SETTINGS
    )
)
@click.option(
    "--view",
    help="Only view the resolved context without loading it.",
    is_flag=True,
    default=False
)
@click.argument(
    "request",
    nargs=1,
    required=True
)
@click.pass_context
def wiz_run(click_context, **kwargs):
    """Run application from resolved context."""
    logger = mlog.Logger(__name__ + ".wiz_run")

    definition_mapping = _fetch_definition_mapping_from_context(click_context)
    ignore_implicit = click_context.obj["ignore_implicit_packages"]

    # Fetch extra arguments from context.
    extra_arguments = _fetch_extra_arguments(click_context)

    try:

        requirement = wiz.utility.get_requirement(kwargs["request"])
        request = wiz.fetch_package_request_from_command(
            kwargs["request"], definition_mapping
        )

        wiz_context = wiz.resolve_context(
            [request], definition_mapping,
            ignore_implicit=ignore_implicit
        )

        # Only view the resolved context without spawning a shell nor
        # running any commands.
        if kwargs["view"]:
            display_registries(wiz_context["registries"])
            display_packages(wiz_context["packages"], wiz_context["registries"])
            display_command_mapping(wiz_context.get("command", {}))
            display_environ_mapping(wiz_context.get("environ", {}))

        else:
            command_elements = wiz.resolve_command(
                [requirement.name] + extra_arguments,
                wiz_context.get("command", {})
            )
            wiz.spawn.execute(command_elements, wiz_context["environ"])

    except wiz.exception.WizError as error:
        logger.error(str(error), traceback=True)

        wiz.history.record_action(
            wiz.symbol.EXCEPTION_RAISE_ACTION, error=error
        )

    except KeyboardInterrupt:
        logger.warning("Aborted.")

    _export_history_if_requested(click_context)


@main.command(
    "freeze",
    help=(
        """
        Export resolved context into a package definition or a script.
        
        Example::

            \b
            wiz freeze foo>=1 bar==2.3.0 baz -o /tmp
            wiz freeze --format bash foo>=1 bar==2.3.0 baz -o /tmp
            wiz freeze --format tcsh foo>=1 bar==2.3.0 baz -o /tmp
        """
    ),
    short_help="Export resolved context.",
    context_settings=CONTEXT_SETTINGS
)
@click.option(
    "-o", "--output",
    help="Indicate the output directory.",
    type=click.Path(),
    required=True
)
@click.option(
    "-f", "--format",
    help="Indicate the output format.",
    type=click.Choice(["wiz", "tcsh", "bash"]),
    default="wiz",
    show_default=True
)
@click.argument(
    "requests",
    nargs=-1,
    required=True
)
@click.pass_context
def wiz_freeze(click_context, **kwargs):
    """Freeze resolved context into a package definition or a script."""
    logger = mlog.Logger(__name__ + ".wiz_freeze")

    # Ensure that context fail if extra arguments were passed.
    _fail_on_extra_arguments(click_context)

    definition_mapping = _fetch_definition_mapping_from_context(click_context)
    ignore_implicit = click_context.obj["ignore_implicit_packages"]

    try:
        _context = wiz.resolve_context(
            list(kwargs["requests"]), definition_mapping,
            ignore_implicit=ignore_implicit
        )
        identifier = _query_identifier()

        if kwargs["format"] == "wiz":
            description = _query_description()
            version = _query_version()

            definition_data = {
                "identifier": identifier,
                "description": description,
                "version": str(version)
            }

            command_mapping = _context.get("command")
            if command_mapping is not None:
                definition_data["command"] = command_mapping

            environ_mapping = _context.get("environ")
            if environ_mapping is not None:
                definition_data["environ"] = environ_mapping

            wiz.export_definition(kwargs["output"], definition_data)

        elif kwargs["format"] == "bash":
            command = _query_command(_context.get("command", {}).values())
            wiz.export_script(
                kwargs["output"], "bash",
                identifier,
                environ=_context.get("environ", {}),
                command=command,
                packages=_context.get("packages")
            )

        elif kwargs["format"] == "tcsh":
            command = _query_command(_context.get("command", {}).values())
            wiz.export_script(
                kwargs["output"], "tcsh",
                identifier,
                environ=_context.get("environ", {}),
                command=command,
                packages=_context.get("packages")
            )

    except wiz.exception.WizError as error:
        logger.error(str(error), traceback=True)

        wiz.history.record_action(
            wiz.symbol.EXCEPTION_RAISE_ACTION, error=error
        )

    except KeyboardInterrupt:
        logger.warning("Aborted.")

    _export_history_if_requested(click_context)


@main.command(
    "install",
    help=(
        """
        Install a package definition to a registry. A registry can be a
        local path to the file system or a VCS registry.
        
        Example::

            \b
            wiz install foo.json bar.json --registry-id primary-registry
            wiz install /path/to/foo.json --registry-path /path/to/registry
            wiz install /all/definitions/* --registry-path /path/to/registry

        """
    ),
    short_help="Install a package definition to a registry.",
    context_settings=CONTEXT_SETTINGS
)
@click.option(
    "-p", "--registry-path",
    help="Registry path to install the package to.",
    type=click.Path(),
)
@click.option(
    "-r", "--registry-id",
    help="VCS registry identifier to install the package to.",
    metavar="ID",
)
@click.option(
    "--install-location",
    help=(
        "Update definition(s) with new 'install-location' value during "
        "installation."
    ),
    metavar="VALUE",
)
@click.option(
    "--overwrite",
    help="Always overwrite existing definitions.",
    is_flag=True,
    default=False
)
@click.argument(
    "definitions",
    nargs=-1,
    required=True
)
@click.pass_context
def wiz_install(click_context, **kwargs):
    """Install a definition to a registry."""
    logger = mlog.Logger(__name__ + ".wiz_install")

    # Ensure that context fail if extra arguments were passed.
    _fail_on_extra_arguments(click_context)

    overwrite = kwargs["overwrite"]

    while True:
        try:
            if kwargs["registry_path"] is not None:
                wiz.install_definitions_to_path(
                    kwargs["definitions"], kwargs["registry_path"],
                    install_location=kwargs["install_location"],
                    overwrite=overwrite
                )
            elif kwargs["registry_id"] is not None:
                wiz.install_definitions_to_vcs(
                    kwargs["definitions"], kwargs["registry_id"],
                    install_location=kwargs["install_location"],
                    overwrite=overwrite
                )
            break

        except wiz.exception.DefinitionsExist as error:
            if not click.confirm(
                "{message}\n{definitions}\nOverwrite?".format(
                    message=str(error),
                    definitions="\n".join([
                        "- {}".format(definition)
                        for definition in error.definitions
                    ])
                )
            ):
                break

            overwrite = True

        except wiz.exception.InstallNoChanges:
            logger.warning("No changes detected in release.")
            break

        except Exception as error:
            logger.error(error, traceback=True)

            wiz.history.record_action(
                wiz.symbol.EXCEPTION_RAISE_ACTION, error=error
            )
            break

    _export_history_if_requested(click_context)


def _fail_on_extra_arguments(click_context):
    """Raise an error if extra arguments are found in command."""
    arguments = _fetch_extra_arguments(click_context)
    if len(arguments):
        click_context.fail(
            "Got unexpected extra argument(s) ({})".format(" ".join(arguments))
        )


def _fetch_extra_arguments(click_context):
    """Return extra arguments from context.

    If extra arguments have not been recorded after the "--" symbol, we check
    if leftover arguments remain in context.

    """
    return click_context.obj["extra_arguments"] or click_context.args


def _fetch_definition_mapping_from_context(click_context, requests=None):
    """Return definition mapping from elements stored in *click_context*."""
    return wiz.fetch_definition_mapping(
        click_context.obj["registry_paths"],
        requests=requests,
        system_mapping=click_context.obj["system_mapping"],
        max_depth=click_context.obj["registry_search_depth"]
    )


def _export_history_if_requested(click_context):
    """Return definition mapping from elements stored in *click_context*."""
    logger = mlog.Logger(__name__ + "._export_history_if_requested")

    if click_context.obj["recording_path"] is None:
        return

    history = wiz.history.get(serialized=True)
    path = os.path.join(
        os.path.abspath(click_context.obj["recording_path"]),
        "wiz-{}.dump".format(datetime.datetime.now().isoformat())
    )
    wiz.filesystem.export(path, history, compressed=True)
    logger.info("History recorded and exported in '{}'".format(path))


def _edit_definition(namespace):
    """Edit a definition using arguments in *namespace*.

    Command example::

        wiz edit definition1.json definition2.json --keyword install-location --value /tmp/data
        wiz edit /path/to/definition.json --keyword install-location --value /tmp/data
        wiz edit /path/to/definitions/* --keyword install-location --value /tmp/data
        wiz edit /path/to/definitions/* --keyword install-location --value /tmp/data --output /tmp/definition

    *namespace* is an instance of :class:`argparse.Namespace`.

    """
    logger = mlog.Logger(__name__ + "._install_definition")

    overwrite = False

    while True:
        try:
            if namespace.set:
                wiz.set_in_definitions(
                    namespace.definitions, namespace.keyword, namespace.value,
                    namespace.output_path, overwrite=overwrite
                )
            break

        except wiz.exception.FileExists as error:
            if not click.confirm(
                "{message}\nOverwrite?".format(message=str(error))
            ):
                break
            overwrite = True

        except Exception as error:
            logger.error(error, traceback=True)
            break


def display_registries(paths):
    """Display all registries from *paths* with an identifier.

    Example::

        >>> display_registries(paths)

        [0] /path/to/registry-1
        [1] /path/to/registry-2

    """
    title = "Registries"
    columns = [
        {"size": len(title), "rows": [], "title": title}
    ]

    for index, path in enumerate(paths):
        item = "[{}] {}".format(index, path)
        columns[0]["rows"].append(item)
        columns[0]["size"] = max(len(item), columns[0]["size"])

    if len(paths) == 0:
        item = "No registries to display."
        columns[0]["rows"].append(item)

    _display_table(columns)


def display_definition(definition):
    """Display *definition* instance.

    *definition* should be a :class:`wiz.definition.Definition` instance.

    """
    def _display(item, level=0):
        """Display *mapping*"""
        indent = " "*level

        if isinstance(item, collections.OrderedDict) or isinstance(item, dict):
            for key, value in item.items():
                if isinstance(value, basestring) or isinstance(value, int):
                    click.echo("{}{}: {}".format(indent, key, value))
                else:
                    click.echo("{}{}:".format(indent, key))
                    _display(value, level=level + 4)

        elif isinstance(item, list) or isinstance(item, tuple):
            for _item in item:
                if isinstance(_item, collections.OrderedDict):
                    click.echo("{}identifier: {}".format(
                        indent, _item.pop("identifier")
                    ))
                    _display(_item, level=level + 4)
                else:
                    _display(_item, level=level)

        else:
            click.echo("{}{}".format(indent, item))

    _display(definition.to_ordered_dict(serialize_content=True))


def display_definition_mapping(
    mapping, registries, all_versions=False, command=False
):
    """Display definition contained in *mapping*.

    *mapping* is a mapping regrouping all available definition versions
    associated with their unique identifier.

    *registries* should be a list of available registry paths.

    *all_versions* indicate whether all versions from the definition must be
    returned. If not, only the latest version of each definition identifier is
    displayed.

    *command* indicate whether the mapping identifiers represent commands.

    """
    identifiers = []
    definitions = []

    for identifier in sorted(mapping.keys()):
        versions = sorted(
            map(lambda d: d.version, mapping[identifier].values()),
            reverse=True
        )

        for index in range(len(versions)):
            if index > 0 and not all_versions:
                break

            identifiers.append(identifier)
            definitions.append(mapping[identifier][str(versions[index])])

    header = "Command" if command else "Package"
    titles = [header, "Version", "Registry", "Description"]
    columns = [
        {"size": len(title), "rows": [], "title": title} for title in titles
    ]

    def _format_unit(_identifier, _definition, _variant=None):
        """Format row unit."""
        if _variant is not None:
            _identifier += " [{}]".format(_variant)

        columns[0]["rows"].append(_identifier)
        columns[0]["size"] = max(len(_identifier), columns[0]["size"])

        _version = str(_definition.version)
        columns[1]["rows"].append(_version)
        columns[1]["size"] = max(len(_version), columns[1]["size"])

        registry_index = str(registries.index(_definition.get("registry")))
        columns[2]["rows"].append(registry_index)
        columns[2]["size"] = max(len(registry_index), columns[2]["size"])

        _description = _definition.description
        columns[3]["rows"].append(_description)
        columns[3]["size"] = max(len(_description), columns[3]["size"])

    for identifier, definition in itertools.izip_longest(
        identifiers, definitions
    ):
        if len(definition.variants) > 0:
            for variant in definition.variants:
                _variant = variant.identifier
                _format_unit(identifier, definition, _variant)

        else:
            _format_unit(identifier, definition)

    if len(identifiers) == 0:
        item = (
            "No commands to display." if command else "No packages to display."
        )
        columns[0]["rows"].append(item)

    _display_table(columns)


def display_packages(packages, registries):
    """Display *packages*.

    *packages* should be a list of :class:`wiz.package.Package` instances.

    *registries* should be a list of available registry paths.

    """
    titles = ["Package", "Version", "Registry", "Description"]
    columns = [
        {"size": len(title), "rows": [], "title": title} for title in titles
    ]

    for package in packages:
        _identifier = package.definition_identifier
        if package.variant_name is not None:
            _identifier += " [{}]".format(package.variant_name)

        columns[0]["rows"].append(_identifier)
        columns[0]["size"] = max(len(_identifier), columns[0]["size"])

        _version = str(package.version)
        columns[1]["rows"].append(_version)
        columns[1]["size"] = max(len(_version), columns[1]["size"])

        registry_index = str(
            registries.index(package.get("registry"))
        )
        columns[2]["rows"].append(registry_index)
        columns[2]["size"] = max(len(registry_index), columns[2]["size"])

        _description = package.description
        columns[3]["rows"].append(_description)
        columns[3]["size"] = max(len(_description), columns[3]["size"])

    if len(packages) == 0:
        item = "No packages to display."
        columns[0]["rows"].append(item)

    _display_table(columns)


def display_command_mapping(mapping):
    """Display commands contained in *mapping*.

    *mapping* should be in the form of::

        {
            "app": "App0.1.0",
            "appX": "App0.1.0 --option value"
        }

    """
    titles = ["Command", "Value"]
    columns = [
        {"size": len(title), "rows": [], "title": title} for title in titles
    ]

    for command, value in sorted(mapping.items()):
        columns[0]["rows"].append(command)
        columns[0]["size"] = max(len(command), columns[0]["size"])

        columns[1]["rows"].append(value)
        columns[1]["size"] = max(len(value), columns[1]["size"])

    if len(mapping) == 0:
        item = "No commands to display."
        columns[0]["rows"].append(item)

    _display_table(columns)


def display_environ_mapping(mapping):
    """Display environment variables contained in *mapping*.

    *mapping* should be in the form of::

        {
            "KEY1": "VALUE1",
            "KEY2": "VALUE2"
        }

    """
    titles = ["Environment Variable", "Environment Value"]
    columns = [
        {"size": len(title), "rows": [], "title": title} for title in titles
    ]

    def _compute_value(_variable, value):
        """Compute value to display."""
        if _variable == "DISPLAY":
            return [value]
        if _variable == "WIZ_CONTEXT":
            return [value[:50] + "..."]
        return str(value).split(os.pathsep)

    for variable in sorted(mapping.keys()):
        for key, _value in itertools.izip_longest(
            [variable], _compute_value(variable, mapping[variable])
        ):
            _key = key or ""
            columns[0]["rows"].append(_key)
            columns[0]["size"] = max(len(_key), columns[0]["size"])

            columns[1]["rows"].append(_value)
            columns[1]["size"] = max(len(_value), columns[1]["size"])

    if len(mapping) == 0:
        item = "No environment variables to display."
        columns[0]["rows"].append(item)

    _display_table(columns)


def _query_identifier():
    """Query an identifier for a resolved context."""
    logger = mlog.Logger(__name__ + "._query_identifier")

    while True:
        value = click.prompt("Please enter a definition identifier")
        identifier = wiz.filesystem.sanitise_value(value.strip())
        if len(identifier) > 2:
            return identifier

        logger.warning(
            "'{}' is an incorrect identifier (It must be at least 3 "
            "characters long.)".format(identifier)
        )


def _query_description():
    """Query an description for a resolved context."""
    logger = mlog.Logger(__name__ + "._query_description")

    while True:
        value = click.prompt("Please enter a description:")
        description = value.strip()

        if len(description) > 5:
            return description

        logger.warning(
            "'{}' is an incorrect description (It must be at least 5 "
            "characters long.)".format(description)
        )


def _query_version(default="0.1.0"):
    """Query a version for a resolved context."""
    logger = mlog.Logger(__name__ + "._query_version")

    while True:
        content = click.prompt("Please indicate a version", default=default)

        try:
            version = wiz.utility.get_version(content)
        except wiz.exception.InvalidVersion as error:
            logger.warning(error)
            continue
        else:
            return version


def _query_command(aliases=None):
    """Query the commands to run within the exported wrapper."""
    if aliases is not None and len(aliases) > 0:
        click.echo("Available aliases:")
        for _command in aliases:
            click.echo("- {}".format(_command))

    return click.prompt(
        "Please indicate a command if necessary", default=None
    )


def _display_table(columns):
    """Display table of *rows*."""
    spaces = []
    for column in columns:
        space = column["size"] - len(column["title"])
        spaces.append(space)

    # Print titles.
    click.echo(
        "\n" + "   ".join([
            columns[i]["title"] + " " * spaces[i]
            for i in range(len(columns))
        ])
    )

    # Print underlines.
    click.echo(
        "   ".join([
            "-" * (len(columns[i]["title"]) + spaces[i])
            for i in range(len(columns))
        ])
    )

    # Print elements.
    for row in itertools.izip_longest(*[column["rows"] for column in columns]):
        click.echo(
            "   ".join([
                row[i] + " " * (columns[i]["size"] - len(row[i]))
                for i in range(len(row))
                if row[i] is not None
            ])
        )

    # Print final blank line.
    click.echo()<|MERGE_RESOLUTION|>--- conflicted
+++ resolved
@@ -2,6 +2,7 @@
 
 from __future__ import print_function
 import os
+import json
 import itertools
 import collections
 import datetime
@@ -49,261 +50,10 @@
             extra_args = arguments[index + 1:]
             arguments = arguments[:index]
 
-<<<<<<< HEAD
-    parser.add_argument(
-        "--os-name",
-        help="Override the detected operating system name.",
-        metavar="OS_NAME",
-    )
-
-    parser.add_argument(
-        "--os-version",
-        help="Override the detected operating system version.",
-        metavar="OS_VERSION",
-    )
-
-    parser.add_argument(
-        "--record",
-        help="Record resolution context process for debugging.",
-        metavar="PATH"
-    )
-
-    subparsers = parser.add_subparsers(
-        title="Commands",
-        dest="commands"
-    )
-
-    list_parser = subparsers.add_parser(
-        "list",
-        help="List available command or package definitions.",
-        formatter_class=argparse.ArgumentDefaultsHelpFormatter,
-    )
-
-    list_subparsers = list_parser.add_subparsers(
-        title="Additional subcommands",
-        dest="subcommands"
-    )
-
-    command_parser = list_subparsers.add_parser(
-        "command",
-        help="List all available commands.",
-        formatter_class=argparse.ArgumentDefaultsHelpFormatter,
-    )
-
-    command_parser.add_argument(
-        "--all",
-        help="Return all definition versions.",
-        action="store_true"
-    )
-
-    package_parser = list_subparsers.add_parser(
-        "package",
-        help="List all available packages.",
-        formatter_class=argparse.ArgumentDefaultsHelpFormatter,
-    )
-
-    package_parser.add_argument(
-        "--all",
-        help="Return all definition versions.",
-        action="store_true"
-    )
-
-    search_parser = subparsers.add_parser(
-        "search",
-        help="Search definitions.",
-        formatter_class=argparse.ArgumentDefaultsHelpFormatter,
-    )
-
-    search_parser.add_argument(
-        "--all",
-        help="Return all definition versions.",
-        action="store_true"
-    )
-
-    search_parser.add_argument(
-        "-t", "--type",
-        help="Set the type of definitions requested.",
-        choices=[
-            "all",
-            wiz.symbol.PACKAGE_REQUEST_TYPE,
-            wiz.symbol.COMMAND_REQUEST_TYPE
-        ],
-        default="all"
-    )
-
-    search_parser.add_argument(
-        "requests",
-        nargs="+",
-        help="Package requested."
-    )
-
-    view_subparsers = subparsers.add_parser(
-        "view",
-        help="View content of a package definition.",
-        formatter_class=argparse.ArgumentDefaultsHelpFormatter
-    )
-
-    view_subparsers.add_argument(
-        "--json",
-        help="Display definition in JSON.",
-        action="store_true"
-    )
-
-    view_subparsers.add_argument(
-        "request",
-        help="Package identifier required."
-    )
-
-    run_subparsers = subparsers.add_parser(
-        "run",
-        help="Run command from package.",
-        formatter_class=argparse.ArgumentDefaultsHelpFormatter
-    )
-
-    run_subparsers.add_argument(
-        "--view",
-        help="Only view the resolved context.",
-        action="store_true"
-    )
-
-    run_subparsers.add_argument(
-        "request", help="Command requested to run."
-    )
-
-    use_subparsers = subparsers.add_parser(
-        "use",
-        help=(
-            "Spawn shell with resolved context from requested packages, or run "
-            "a command within the resolved context if indicated after "
-            "the '--' symbol."
-        ),
-        formatter_class=argparse.ArgumentDefaultsHelpFormatter
-    )
-
-    use_subparsers.add_argument(
-        "--view",
-        help="Only view the resolved context.",
-        action="store_true"
-    )
-
-    use_subparsers.add_argument(
-        "requests",
-        nargs="+",
-        help="Package identifiers required."
-    )
-
-    freeze_subparsers = subparsers.add_parser(
-        "freeze",
-        help="Output resolved context.",
-        formatter_class=argparse.ArgumentDefaultsHelpFormatter
-    )
-
-    freeze_subparsers.add_argument(
-        "-o", "--output",
-        metavar="PATH",
-        help="Indicate the output directory.",
-        required=True
-    )
-
-    freeze_subparsers.add_argument(
-        "-f", "--format",
-        help="Indicate the output format.",
-        choices=["wiz", "tcsh", "bash"],
-        default="wiz"
-    )
-
-    freeze_subparsers.add_argument(
-        "requests",
-        nargs="+",
-        help="Package identifiers required."
-    )
-
-    install_subparsers = subparsers.add_parser(
-        "install",
-        help="Add a package definition to a registry.",
-        formatter_class=argparse.ArgumentDefaultsHelpFormatter
-    )
-
-    install_subparsers_group = install_subparsers.add_mutually_exclusive_group(
-        required=True
-    )
-
-    install_subparsers_group.add_argument(
-        "-r", "--registry-id",
-        help="Vault registry identifier to install the package to."
-    )
-
-    install_subparsers_group.add_argument(
-        "-p", "--registry-path",
-        help="Registry path to install the package to."
-    )
-
-    install_subparsers.add_argument(
-        "--install-location",
-        help=(
-            "Path to the package data which will be set in the "
-            "'install-location' keyword of the installed definition."
-        )
-    )
-
-    install_subparsers.add_argument(
-        "definitions",
-        nargs="+",
-        help="Paths to definitions to install."
-    )
-
-    edit_subparsers = subparsers.add_parser(
-        "edit",
-        help="Edit a package definition.",
-        formatter_class=argparse.ArgumentDefaultsHelpFormatter
-    )
-
-    edit_subparsers_group = edit_subparsers.add_mutually_exclusive_group(
-        required=True
-    )
-
-    edit_subparsers_group.add_argument(
-        "--set",
-        help="Set a new value to the keyword.",
-        action="store_true"
-    )
-
-    edit_subparsers.add_argument(
-        "--keyword",
-        help="Definition keyword to update.",
-        required=True
-    )
-
-    edit_subparsers.add_argument(
-        "--value",
-        help="New value for 'keyword'.",
-        required=True
-    )
-
-    edit_subparsers.add_argument(
-        "-o", "--output_path",
-        help="Definition output path."
-    )
-
-    edit_subparsers.add_argument(
-        "definitions",
-        nargs="+",
-        help="Paths to definitions to update."
-    )
-
-    return parser
-
-
-def main(arguments=None):
-    """Wiz command line interface."""
-    if arguments is None:
-        arguments = []
-=======
         context.obj = {
             "initial_input": wiz.utility.combine_command(["wiz"] + arguments),
             "extra_arguments": extra_args
         }
->>>>>>> 472515e9
 
         return super(_MainGroup, self).parse_args(context, arguments)
 
@@ -453,76 +203,6 @@
     )
     logger.debug("Registries: " + ", ".join(registries))
 
-<<<<<<< HEAD
-    # Process requested operation.
-    if namespace.commands == "list":
-        _fetch_and_display_definitions(namespace, registries, system_mapping)
-
-    elif namespace.commands == "search":
-        _search_and_display_definitions(
-            namespace, registries, system_mapping
-        )
-
-    elif namespace.commands == "view":
-        _display_definition(
-            namespace, registries, system_mapping
-        )
-
-    elif namespace.commands == "use":
-        _resolve_and_use_context(
-            namespace, registries, command_arguments, system_mapping
-        )
-
-    elif namespace.commands == "run":
-        _run_command(
-            namespace, registries, command_arguments, system_mapping
-        )
-
-    elif namespace.commands == "freeze":
-        _freeze_and_export_resolved_context(
-            namespace, registries, system_mapping
-        )
-
-    elif namespace.commands == "install":
-        _install_definition(namespace)
-
-    elif namespace.commands == "edit":
-        _edit_definition(namespace)
-
-    # Export the history if requested.
-    if namespace.record is not None:
-        history = wiz.history.get(serialized=True)
-        path = os.path.join(
-            os.path.abspath(namespace.record),
-            "wiz-{}.dump".format(datetime.datetime.now().isoformat())
-        )
-        wiz.filesystem.export(path, history, compressed=True)
-        logger.info("History recorded and exported in '{}'".format(path))
-
-
-def _fetch_and_display_definitions(namespace, registries, system_mapping):
-    """Fetch and display definitions from arguments in *namespace*.
-
-    Command example::
-
-        wiz list command
-        wiz list package
-        wiz list package --all
-        wiz list command --all
-
-    *namespace* is an instance of :class:`argparse.Namespace`.
-
-    *registries* should be a list of available registry paths.
-
-    *system_mapping* should be a mapping of the current system, usually
-    retrieved via :func:`wiz.system.query`.
-
-    """
-    mapping = wiz.fetch_definition_mapping(
-        registries,
-        system_mapping=system_mapping,
-        max_depth=namespace.definition_search_depth
-=======
     # Update user data within click context.
     click_context.obj.update({
         "system_mapping": system_mapping,
@@ -560,7 +240,6 @@
 
     click_context.obj["definition_mapping"] = (
         _fetch_definition_mapping_from_context(click_context)
->>>>>>> 472515e9
     )
 
 
@@ -1215,6 +894,191 @@
     _export_history_if_requested(click_context)
 
 
+@main.command(
+    "edit",
+    help=(
+        """
+        Edit one or several definition(s) with default editor or with operation 
+        option(s). 
+
+        If an output is specified, the original definition(s) will not be 
+        mutated. Otherwise, the original definition file(s) will be updated with
+        edited data.
+
+        The edited definition(s) will be validated before export.
+
+        Example::
+
+            \b
+            wiz edit foo.json
+            wiz edit foo.json --output /tmp/target
+            wiz edit foo.json --set install-location --value /path/data
+            wiz edit foo.json --update environ --value '{"KEY": "VALUE"}'
+            wiz edit ./* --extend requirements --value "bar > 0.1.0"
+
+        """
+    ),
+    short_help="Edit one or several definition(s).",
+    context_settings=CONTEXT_SETTINGS
+)
+@click.option(
+    "--set",
+    help="Set a new value to a keyword.",
+    nargs=2,
+    type=click.Tuple([str, lambda x: _casted_argument(x)]),
+    metavar="<KEYWORD VALUE>",
+    default=(None, None),
+)
+@click.option(
+    "--update",
+    help="Update mapping keyword with mapping value.",
+    nargs=2,
+    type=click.Tuple([str, lambda x: _casted_argument(x)]),
+    metavar="<KEYWORD VALUE>",
+    default=(None, None),
+)
+@click.option(
+    "--extend",
+    help="Extend list keyword with list value.",
+    nargs=2,
+    type=click.Tuple([str, lambda x: _casted_argument(x)]),
+    metavar="<KEYWORD VALUE>",
+    default=(None, None),
+)
+@click.option(
+    "--insert",
+    help="Insert value to keyword with.",
+    nargs=3,
+    type=click.Tuple([str, str, int]),
+    metavar="<KEYWORD VALUE INDEX>",
+    default=(None, None, None),
+)
+@click.option(
+    "--remove",
+    help="Remove keyword.",
+    nargs=1,
+    type=lambda x: x if isinstance(x, tuple) else (str(x),),
+    metavar="<KEYWORD>",
+    default=(None,),
+)
+@click.option(
+    "--remove-key",
+    help="Remove value from mapping keyword.",
+    nargs=2,
+    type=click.Tuple([str, str]),
+    metavar="<KEYWORD NAME>",
+    default=(None, None),
+)
+@click.option(
+    "--remove-index",
+    help="Remove index from list keyword.",
+    nargs=2,
+    type=click.Tuple([str, int]),
+    metavar="<KEYWORD INDEX>",
+    default=(None, None),
+)
+@click.option(
+    "--overwrite",
+    help="Always overwrite existing definitions.",
+    is_flag=True,
+    default=False
+)
+@click.option(
+    "-o", "--output",
+    help=(
+        "Indicate an output directory for updated definition(s). "
+        "By default, original definition will be modified."
+    ),
+    type=click.Path(),
+)
+@click.argument(
+    "definitions",
+    nargs=-1,
+    required=True
+)
+@click.pass_context
+def wiz_edit(click_context, **kwargs):
+    """Edit one or several definition(s)."""
+    logger = mlog.Logger(__name__ + ".wiz_edit")
+
+    # Ensure that context fail if extra arguments were passed.
+    _fail_on_extra_arguments(click_context)
+
+    # Fetch operations from arguments
+    all_operations = [
+        "set", "update", "extend", "insert", "remove", "remove_key",
+        "remove_index"
+    ]
+
+    operations = [_id for _id in all_operations if kwargs[_id][0] is not None]
+
+    try:
+        # Fetch definitions from arguments.
+        definitions = [
+            wiz.load_definition(path) for path in kwargs["definitions"]
+        ]
+
+        for definition in definitions:
+            label = wiz.utility.compute_label(definition)
+            logger.info("Edit {}.".format(label))
+
+            if len(operations) == 0:
+                data = click.edit(definition.encode(), extension=".json")
+                if data is None:
+                    logger.warning("Skip edition for {}.".format(label))
+                    continue
+
+                definition = wiz.definition.Definition(**json.loads(data))
+
+            else:
+                for name in operations:
+                    args = kwargs[name]
+                    definition = getattr(definition, name)(*args)
+
+            path = definition["definition-location"]
+
+            if kwargs["output"] is not None:
+                name = os.path.basename(definition["definition-location"])
+                path = os.path.join(kwargs["output"], name)
+
+            overwrite = kwargs["overwrite"]
+
+            while True:
+                try:
+                    wiz.filesystem.export(
+                        path, definition.encode(), overwrite=overwrite
+                    )
+                    logger.info("Saved {} in {}.".format(label, path))
+                    break
+
+                except wiz.exception.FileExists:
+                    if not click.confirm("Overwrite {}?".format(label)):
+                        logger.warning("Skip edition for {}.".format(label))
+                        break
+
+                    overwrite = True
+
+    except Exception as error:
+        logger.error(error, traceback=True)
+
+        wiz.history.record_action(
+            wiz.symbol.EXCEPTION_RAISE_ACTION, error=error
+        )
+
+    _export_history_if_requested(click_context)
+
+
+def _casted_argument(argument):
+    """Return *argument* casted into a proper type from JSON decoder."""
+    # Ensure that boolean value are in JSON format.
+    argument = argument.replace("True", "true").replace("False", "false")
+
+    try:
+        return json.loads(argument)
+    except ValueError:
+        return argument
+
+
 def _fail_on_extra_arguments(click_context):
     """Raise an error if extra arguments are found in command."""
     arguments = _fetch_extra_arguments(click_context)
@@ -1258,44 +1122,6 @@
     )
     wiz.filesystem.export(path, history, compressed=True)
     logger.info("History recorded and exported in '{}'".format(path))
-
-
-def _edit_definition(namespace):
-    """Edit a definition using arguments in *namespace*.
-
-    Command example::
-
-        wiz edit definition1.json definition2.json --keyword install-location --value /tmp/data
-        wiz edit /path/to/definition.json --keyword install-location --value /tmp/data
-        wiz edit /path/to/definitions/* --keyword install-location --value /tmp/data
-        wiz edit /path/to/definitions/* --keyword install-location --value /tmp/data --output /tmp/definition
-
-    *namespace* is an instance of :class:`argparse.Namespace`.
-
-    """
-    logger = mlog.Logger(__name__ + "._install_definition")
-
-    overwrite = False
-
-    while True:
-        try:
-            if namespace.set:
-                wiz.set_in_definitions(
-                    namespace.definitions, namespace.keyword, namespace.value,
-                    namespace.output_path, overwrite=overwrite
-                )
-            break
-
-        except wiz.exception.FileExists as error:
-            if not click.confirm(
-                "{message}\nOverwrite?".format(message=str(error))
-            ):
-                break
-            overwrite = True
-
-        except Exception as error:
-            logger.error(error, traceback=True)
-            break
 
 
 def display_registries(paths):
