--- conflicted
+++ resolved
@@ -6,20 +6,19 @@
 
 .. release:: Upcoming
 
-<<<<<<< HEAD
     .. change:: changed
 
         Updated the :term:`Gitlab` links to their fully qualified domain name,
-        as the resolv.conf setup is not consistent globally, which leads to it
-        currently not resolving in all Mill sites.
-=======
+        as the `resolv.conf <https://en.wikipedia.org/wiki/Resolv.conf>`_ setup
+        is not consistent globally, which leads to it currently not resolving in
+        all Mill sites.
+
     .. change:: fixed
         :tags: resolver
 
         Updated :meth:`wiz.graph.Graph.variant_groups` to preserve the order
         of variants defined in the definition. Previously it would sort the
         variant by version and by name.
->>>>>>> 874051e9
 
 .. release:: 2.6.4
     :date: 2019-04-02
