--- conflicted
+++ resolved
@@ -7,12 +7,9 @@
 import os
 import time
 import textwrap
-<<<<<<< HEAD
+import logging
 import re
 import functools
-=======
-import logging
->>>>>>> b4f3eba0
 
 import click
 import six
@@ -2121,4 +2118,4 @@
         "wiz-{}.dump".format(datetime.datetime.now().isoformat())
     )
     wiz.filesystem.export(path, history, compressed=True)
-    logger.info("History recorded and exported in '{}'".format(path))
+    logger.info("History recorded and exported in '{}'".format(path))