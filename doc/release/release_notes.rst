.. _release/release_notes:

*************
Release Notes
*************

<<<<<<< HEAD
.. release:: Upcoming

    .. change:: new
        :tags: command-line

        Added ``wiz install`` sub-command to install package definition to a
        registry.

    .. change:: new
        :tags: definition

        Added optional 'group' keyword to definition schema, which can be used
        to define where in the hierachy of a :term:`Wiz Vault` registry a
        definition will be grouped under at install. Default is "".

    .. change:: new
        :tags: definition

        Added optional 'install-location' keyword to definition schema which
        will be used to resolve any occurances of :envvar:`INSTALL_LOCATION` in
        ``environ``.

    .. change:: changed
        :tags: definition

        Renamed keyword 'origin' to 'definition-location', to be more consistent
        with the newly added 'install-location' keyword.

    .. change:: new
        :tags: API

        Added :func:`wiz.install_definitions_to_path` and
        :func:`wiz.install_definitions_to_vcs` to install one or several
        definition files to a :term:`Local Registry` or a :term:`VCS Registry`.

    .. change:: new
        :tags: API

        Added :func:`wiz.registry.install_to_path` and
        :func:`wiz.registry.install_to_vcs` to install a definition instance
        to a :term:`Local Registry` or a :term:`VCS Registry`.

    .. change:: new
        :tags: API

        Added :meth:`wiz.package.Package.localized_environ` to return
        environment mapping of a package which replace the
        :envvar:`INSTALL_LOCATION` environment variable by the
        :ref:`install-location <definition/install_location>` value.

    .. change:: new

        Added utility functions :func:`wiz.utility.compute_label`,
        :func:`wiz.utility.compute_system_label` and
        :func:`wiz.utility.compute_file_name` to create a unique label for a
        definition file from a definition mapping.

    .. change:: new
        :tags: documentation

        Added :ref:`installing_definitions` section.

    .. change:: new
        :tags: documentation

        Added :ref:`tutorial/install/qip` section to tutorial.

    .. change:: new
        :tags: documentation

        Added :ref:`environment variable <environment_variables>` section to
        list and describe the environment variables used by Wiz.

    .. change:: new
        :tags: documentation

        Added :ref:`definition/install_location` to :ref:`definition` section.
=======
.. release:: 1.1.1
    :date: 2018-10-23

    .. change:: fixed
        :tags: API

        Fixed :class:`wiz.definition._Variant` to ensure that it can be
        initiated with "\*args" and "\*\*kwargs" like its mother class
        :class:`wiz.mapping.Mapping`. The manipulation methods would not work
        otherwise as it attempted to create a new Variant instance without the
        "definition_identifier" argument.
>>>>>>> 8943f590

.. release:: 1.1.0
    :date: 2018-10-23

    .. change:: changed
        :tags: API

        Moved manipulation methods :meth:`~wiz.definition.Definition.set`,
        :meth:`~wiz.definition.Definition.update`,
        :meth:`~wiz.definition.Definition.extend`,
        :meth:`~wiz.definition.Definition.insert`,
        :meth:`~wiz.definition.Definition.remove`,
        :meth:`~wiz.definition.Definition.remove_key`,
        :meth:`~wiz.definition.Definition.remove_index` to mother class
        :class:`wiz.mapping.Mapping` to ensure that logic is available in
        :class:`wiz.definition._Variant` object.

.. release:: 1.0.2
    :date: 2018-10-18

    .. change:: fixed

        Updated :mod:`wiz.command_line` to convert version to a string when
        freezing the environment. Previously it would fail with a type error.

.. release:: 1.0.1
    :date: 2018-09-24

    .. change:: fixed
        :tags: debug

        Fixed :func:`wiz.graph.Resolver` to store the extracted graph in the
        history mapping instead of the original one when recording the graph
        combination extraction action (identified with
        :data:`~wiz.symbol.GRAPH_COMBINATION_EXTRACTION_ACTION`).

.. release:: 1.0.0
    :date: 2018-09-05

    .. change:: new
        :tags: API

        Added :func:`wiz.graph.generate_variant_combinations` to create a
        :term:`generator iterator` with all graph combinations from a list of
        conflicting variant groups. Implemented it within
        :class:`wiz.graph.Resolver` instance instead of dividing the graph with
        all possible combinations to optimize the resolution process.

    .. change:: new
        :tags: API

        Added :func:`wiz.graph.remove_node_and_relink` to remove a node from the
        graph and connect node's parents to other nodes with a new requirement.
        This logic was previously part of
        :meth:`wiz.graph.Resolver.resolve_conflicts`.

    .. change:: new
        :tags: API

        Added :func:`wiz.graph.extract_parents` to extract existing parent node
        identifiers from a node.

    .. change:: changed
        :tags: API

        Updated :class:`wiz.graph.Resolver` and :class:`wiz.graph.Graph` to
        better handle graph division from variant groups added to the graph.
        Previously variant groups were simply identified during the package
        extraction process so a single variant could appear in several groups,
        which led to unnecessary graph divisions. Variant groups are now
        organized per definition identifier and updated for each package added
        to the graph when necessary.

    .. change:: changed
        :tags: API

        Updated :class:`wiz.graph.Graph` to record the number of times a node
        variant has been added to the graph and sort each variant group
        following two criteria: First by the number of occurrences of each node
        identifier in the graph and second by the variant index defined in the
        package definition. This will ensure that a variant called multiple
        times will have priority over the others during the graph division.

    .. change:: changed
        :tags: API

        Updated :class:`wiz.graph.Resolver` to better identify compatibility
        between package requirements during the conflict resolution process.
        Previously conflicting packages were compared with each other's
        requirement to ensure that at least one of them were matching both
        requirements. For instance:

        .. code-block:: none

            - 'foo==0.5.0' is required by 'foo<1';
            - 'foo==1.0.0' is required by 'foo';
            - The version '0.5.0' is matching both requirements;
            - Requirements 'foo<1' and 'foo' are seen as compatible.

        However, this strategy could not recognize when two conflicting packages
        had compatible requirements even when neither package versions could
        match both requirements:

        .. code-block:: none

            - 'foo==0.5.0' is required by 'foo<1';
            - 'foo==1.0.0' is required by 'foo!=0.5.0';
            - Versions '0.5.0' and '1.0.0' cannot match both requirements;
            - Requirements 'foo<1' and 'foo!=0.5.0' are seen as incompatible.

        The new strategy chosen is to directly attempt to :func:`extract
        <wiz.package.extract>` packages from the combination of both
        requirements so that an error could be raised according to the result.
        As a consequence, the latest example would not fail if a version
        'foo==0.2.0' can be fetched.

    .. change:: changed
        :tags: API

        Renamed :func:`wiz.graph.compute_priority_mapping` to
        :func:`wiz.graph.compute_distance_mapping` to prevent confusion as a
        shortest path algorithm (Dijkstra's algorithm) is being used to define
        the "priorities" which are the shortest possible paths from nodes to the
        root of the graph.

    .. change:: changed
        :tags: API

        Renamed :func:`wiz.graph.sorted_from_priority` to
        :func:`wiz.graph.updated_by_distance` for clarity.

    .. change:: changed
        :tags: API

        Renamed :func:`wiz.graph.extract_conflicted_nodes` to
        :func:`wiz.graph.extract_conflicting_nodes` for clarity.

    .. change:: changed
        :tags: API

        Updated :class:`wiz.graph.Resolver` to keep track of updates in the
        graph during the conflict resolution process in order to compute a new
        distance mapping only when necessary.

    .. change:: changed
        :tags: API

        Removed :func:`wiz.graph.validate_requirements` as this functionality
        is not necessary anymore.

    .. change:: changed
        :tags: API

        Removed :func:`wiz.graph.extract_requirement` as this functionality
        is not necessary anymore.

    .. change:: changed
        :tags: API

        Removed :meth:`wiz.graph.Graph.copy` as this functionality
        is not necessary anymore.

    .. change:: fixed
        :tags: API

        Fixed :class:`wiz.graph.Resolver` to keep track of definition
        identifiers which led to graph divisions to prevent dividing several
        time the graph with the same package variants when graph is being
        updated during conflict resolution process.

.. release:: 0.17.0
    :date: 2018-08-28

    .. change:: changed
        :tags: API

        Updated :func:`wiz.package.initiate_environ` to forward the
        :envvar:`XAUTHORITY` environment variable into the initial environment
        as it is required by some applications.

.. release:: 0.16.0
    :date: 2018-08-16

    .. change:: changed
        :tags: API

        Updated :func:`wiz.resolve_context` to make the *definition_mapping*
        argument optional. If no definition mapping is provided, a sensible one
        will be fetched from default registries.

    .. change:: changed
        :tags: API

        Updated :meth:`~wiz.definition.Definition.remove` method to return
        :class:`~wiz.definition.Definition` instance without raising
        :exc:`KeyError` exception when element to remove does not exist.

    .. change:: changed
        :tags: API

        Updated :meth:`~wiz.definition.Definition.remove_key` method to return
        :class:`~wiz.definition.Definition` instance without raising
        :exc:`KeyError` exception when element to remove does not exist.

    .. change:: changed
        :tags: API

        Updated :meth:`~wiz.definition.Definition.remove_key` method to return
        copy of a :class:`~wiz.definition.Definition` instance without element
        mapping if the latest key is removed.

    .. change:: changed
        :tags: API

        Updated :meth:`~wiz.definition.Definition.remove_index` method to return
        :class:`~wiz.definition.Definition` instance without raising
        :exc:`KeyError` exception when index to remove does not exist.

    .. change:: changed
        :tags: API

        Updated :meth:`~wiz.definition.Definition.remove_index` method to return
        copy of a :class:`~wiz.definition.Definition` instance without element
        list if the latest item is removed.

    .. change:: fixed
        :tags: API

        Fixed :mod:`wiz.mapping` to prevent serialisation of boolean values as
        it causes validation errors when serialized mapping is used to create
        a new :class:`~wiz.definition.Definition` instance.

.. release:: 0.15.1
    :date: 2018-08-14

    .. change:: fixed
        :tags: API

        Fixed :func:`wiz.definition.fetch` to sort implicit packages in inverse
        order of discovery to ensure that the package from the latest registries
        have highest priority.

    .. change:: fixed
        :tags: API

        Fixed :meth:`wiz.mapping.Mapping.to_ordered_dict` to ensure that
        the 'auto-use' keyword is displayed at a logical position in the
        serialized definition and package instances.

.. release:: 0.15.0
    :date: 2018-08-14

    .. change:: new
        :tags: API

        Added :meth:`~wiz.definition.Definition.set` method to return copy
        of a :class:`~wiz.definition.Definition` instance with a new element.

    .. change:: new
        :tags: API

        Added :meth:`~wiz.definition.Definition.update` method to return copy
        of a :class:`~wiz.definition.Definition` instance with element mapping
        updated.

    .. change:: new
        :tags: API

        Added :meth:`~wiz.definition.Definition.extend` method to return copy
        of a :class:`~wiz.definition.Definition` instance with element list
        extended.

    .. change:: new
        :tags: API

        Added :meth:`~wiz.definition.Definition.insert` method to return copy
        of a :class:`~wiz.definition.Definition` instance with element added
        to list at specific index.

    .. change:: new
        :tags: API

        Added :meth:`~wiz.definition.Definition.remove` method to return copy
        of a :class:`~wiz.definition.Definition` instance without a specific
        element.

    .. change:: new
        :tags: API

        Added :meth:`~wiz.definition.Definition.remove_key` method to return
        copy of a :class:`~wiz.definition.Definition` instance without a
        specific key in element mapping.

    .. change:: new
        :tags: API

        Added :meth:`~wiz.definition.Definition.remove_index` method to return
        copy of a :class:`~wiz.definition.Definition` instance without a
        specific index in element list.

    .. change:: new
        :tags: API

        Added :func:`wiz.load_definition` to conveniently alias the
        :func:`wiz.definition.load` function.

    .. change:: changed
        :tags: API

        Updated :func:`wiz.export_definition` to export a :term:`JSON` file from
        a mapping or a :class:`~wiz.definition.Definition` instance.

.. release:: 0.14.0
    :date: 2018-08-10

    .. change:: new
        :tags: definition

        Added optional 'constraints' keyword to definition schema which
        indicates a list of package requirements which should be used to resolve
        a context only if another package with the same definition identifier is
        required.

    .. change:: new
        :tags: definition

        Added optional 'auto-use' keyword to definition schema which indicates
        whether corresponding package should be used implicitly to resolve
        context. Default is False.

    .. change:: new
        :tags: command-line

        Added :option:`--ignore-implicit <wiz --ignore-implicit>` command line
        option to skip implicit packages.

    .. change:: new
        :tags: API

        Added :func:`wiz.package.generate_identifier` to generate corresponding
        package identifier from a definition.

    .. change:: changed
        :tags: API

        Updated :func:`wiz.definition.fetch` to detect implicit package
        identifiers and add it to the definition mapping returned.

    .. change:: changed
        :tags: API

        Updated :meth:`wiz.graph.Graph.update_from_requirements` to take
        constraint packages into account while resolving the graph.

    .. change:: fixed
        :tags: API

        Fixed :meth:`wiz.graph.extract_requirement` to retrieve requirement when
        the parent node is :attr:`wiz.graph.Graph.ROOT`.

.. release:: 0.13.0
    :date: 2018-07-26

    .. change:: changed
        :tags: registry

        Changed :func:`wiz.registry.get_defaults` to update the location of the
        site registry folder in order to prevent using the :file:`.common`
        hidden folder.

        :file:`/jobs/.common/wiz/registry/default` →
        :file:`/jobs/.wiz/registry/default`

    .. change:: changed
        :tags: registry

        Changed :func:`wiz.registry.discover` to update the location of the
        project registry sub-folder in order to prevent using the
        :file:`.common` hidden folder.

        :file:`[PREFIX_PROJECT]/.common/wiz/registry` →
        :file:`[PREFIX_PROJECT]/.wiz/registry`

.. release:: 0.12.0
    :date: 2018-06-08

    .. change:: changed
        :tags: registry

        Changed :func:`wiz.registry.get_defaults` to update the location of the
        site registry folder.

        :file:`/jobs/.common/wiz/registry` → :file:`/jobs/.common/wiz/registry/default`

.. release:: 0.11.1
    :date: 2018-06-06

    .. change:: fixed

        Changed the `MANIFEST template
        <https://docs.python.org/2/distutils/sourcedist.html#the-manifest-in-template>`_
        to release the package source with :term:`JSON` files.

.. release:: 0.11.0
    :date: 2018-06-06

    .. change:: new
        :tags: API

        Added :func:`wiz.validator.yield_definition_errors` to identify and
        yield potential errors in a definition data following a
        :term:`JSON Schema`.

    .. change:: changed
        :tags: API

        Changed :class:`wiz.definition.Definition` to validate data mapping on
        instantiation and raise potential error as
        :exc:`~wiz.exception.IncorrectDefinition`.

    .. change:: changed
        :tags: API

        Changed :func:`wiz.export_definition` to take a data mapping instead of
        individually requesting each keyword.

        The "packages" argument which were used to pass a list of
        :class:`~wiz.package.Package` instances to indicate the requirements
        list is no longer necessary as the requirements list could directly be
        passed to the data mapping. This implies that the user no longer need to
        fetch the corresponding packages prior to export a definition.

    .. change:: changed
        :tags: API

        The :func:`wiz.export_bash_wrapper` and :func:`wiz.export_csh_wrapper`
        functions have been removed and replaced by an :func:`wiz.export_script`
        function which simply take a "script_type" argument.

.. release:: 0.10.0
    :date: 2018-05-24

    .. change:: changed

        Changed :func:`wiz.registry.discover` to yield all registry folders
        available within the path folder hierarchy if under :file:`/jobs/ads`

    .. change:: changed

        Changed :func:`wiz.registry.get_defaults` to update the location of the
        site registry folder and global registry folders.

.. release:: 0.9.2
    :date: 2018-04-30

    .. change:: changed
        :tags: logging

        Changed :func:`wiz.package.combine_command_mapping` to display a debug
        message instead of a warning message when a command from a package
        definition is being overridden in another package definition. As
        commands are being overridden for basically every usage (e.g. to add
        plugins to an application), this created confusion for the user.

.. release:: 0.9.1
    :date: 2018-04-27

    .. change:: changed
        :tags: API

        Changed :func:`wiz.discover_context` to add the resolved environment and
        command mappings to the context mapping returned.

.. release:: 0.9.0
    :date: 2018-04-26

    .. change:: new
        :tags: API

        Added :func:`wiz.fetch_package` to return best matching package instance
        from a package request.

    .. change:: new
        :tags: API

        Added :func:`wiz.fetch_package_request_from_command` to fetch the
        package request corresponding to a command request.

    .. change:: new
        :tags: API

        Added :func:`wiz.utility.get_version` to build
        :class:`packaging.version.Version` instances while raising a
        :exc:`~wiz.exception.WizError` exception in case of failure.

    .. change:: new
        :tags: API

        Added :func:`wiz.utility.get_requirement` to build
        :class:`packaging.requirements.Requirement` instances while raising a
        :exc:`~wiz.exception.WizError` exception in case of failure.

    .. change:: changed
        :tags: command-line

        Changed the :option:`view <wiz view request>` command line option to
        only display the full definition if the request is identified as a
        package definition. If the request is identified as a command, only the
        corresponding definition identifier is displayed.

    .. change:: changed
        :tags: API

        Renamed :func:`wiz.query_definition` to :func:`wiz.fetch_definition`
        for consistency.

        To prevent confusion, it now returns definition instance from a
        package definition request only, not from a command request.

    .. change:: changed
        :tags: API

        Renamed :func:`wiz.fetch_definitions` function to
        :func:`wiz.fetch_definition_mapping` for clarity.

        To keep track of the origin of the definitions fetched, the registry
        paths are now added as a "registries" keyword to the mapping returned.

    .. change:: changed
        :tags: API

        Renamed :func:`wiz.query_current_context` function to
        :func:`wiz.discover_context` for clarity.

        To prevent incorrect packages to be fetched from different registries,
        the original registry list is now stored in a :envvar:`WIZ_CONTEXT`
        environment variable along with the package identifiers so that a valid
        definition mapping could be fetched internally.

    .. change:: changed
        :tags: API

        Renamed :func:`wiz.resolve_package_context` function to
        :func:`wiz.resolve_context` for consistency.

        To prevent incorrect packages to be fetched from different registries
        when discovering the context from a resolved environment, the encoded
        package identifiers are now stored in a :envvar:`WIZ_CONTEXT`
        environment variable along with the registry list.

    .. change:: changed
        :tags: API

        Removed :func:`wiz.resolve_command_context` for consistency as the
        context should be only retrievable with a package request.

.. release:: 0.8.2
    :date: 2018-04-23

    .. change:: fixed
        :tags: API

        Added packages list to the context mapping retrieved by the
        :func:`wiz.query_current_context` function.

.. release:: 0.8.1
    :date: 2018-04-23

    .. change:: fixed
        :tags: API

        Added missing argument to :func:`wiz.query_current_context` function.

.. release:: 0.8.0
    :date: 2018-04-23

    .. change:: new
        :tags: documentation

        Added :ref:`tutorial` section to documentation, including a guide for
        :ref:`tutorial/project`, as well as some introduction into
        :ref:`registry` and :ref:`definition`.
        Additonal :ref:`guidelines` and :ref:`tools` sections have been added to
        provide help for developers.

.. release:: 0.7.1
    :date: 2018-04-20

    .. change:: fixed
        :tags: command-line

        Fixed :func:`wiz.command_line.main` to correctly launch a command within
        a resolved context as follow::

            wiz use baselight-nuke -- nukex

    .. change:: fixed
        :tags: debug

        Changed :func:`wiz.history.get` to correctly set the timestamp to the
        history mapping returned.

.. release:: 0.7.0
    :date: 2018-04-18

    .. change:: fixed
        :tags: resolver

        When a node was removed from the graph due to a requirement conflict
        which prioritize another version of the same package identifier, the
        link was not re-assigned to the correct node. This could lead to
        an incorrect priority mapping computation which would alter the package
        order resolution.

        Changed :meth:`wiz.graph.Resolver.resolve_conflicts` to update the link
        when a conflicted node is removed.

.. release:: 0.6.0
    :date: 2018-04-18

    .. change:: fixed
        :tags: registry

        Changed :func:`wiz.registry.fetch` to return the registry folders is the
        correct order so that package definitions from the secondary registry h
        ave priority order package definitions from the primary registry.

.. release:: 0.5.0
    :date: 2018-04-17

    .. change:: changed
        :tags: command-line

        Moved :option:`--definition-search-paths <wiz --definition-search-paths>`,
        to the top level parser so that registries could be modified for every
        sub-commands.

.. release:: 0.4.0
    :date: 2018-04-17

    .. change:: changed
        :tags: registry

        Changed :func:`wiz.registry.get_defaults` to return two global registry
        folders instead of one: The "primary" registry would store all vanilla
        package definitions and the "secondary" one would store all package
        combinations that need to be available globally.

.. release:: 0.3.0
    :date: 2018-04-16

    .. change:: new
        :tags: debug

        Added :mod:`wiz.history` to let the user record a compressed file
        with all necessary information about the API calls executed and the
        context in which it was executed (wiz version, username, hostname, time,
        timezone,...).

        :func:`wiz.history.record_action` is called within precise functions
        with a clear action identifier and relevant arguments to record all
        major steps of the graph resolution process (including errors).

    .. change:: new
        :tags: command-line, debug

        Added :option:`--record <wiz --record>` command line option to export a
        dump file with :mod:`recorded history <wiz.history>`.

    .. change:: changed
        :tags: debug

        Changed :meth:`wiz.graph.Resolver.compute_packages` to traverse package
        requirements in `Breadth First Mode`_ in order to include packages with
        highest priority first in the graph. This allow for better error message
        (incorrect package with higher priority will fail before a less
        important one), and a more logical order for actions recorded in
        :mod:`recorded history <wiz.history>`.

        .. _Breadth First Mode: https://en.wikipedia.org/wiki/Breadth-first_search

.. release:: 0.2.0
    :date: 2018-03-30

    .. change:: changed
        :tags: deployment

        Remove :file:`package.py` script as the tool will be installed as a
        library within a python context instead.

.. release:: 0.1.0
    :date: 2018-03-30

    .. change:: new
        :tags: command-line

        Added :mod:`wiz.command_line` to initiate the command line tool.

    .. change:: new
        :tags: API

        Added :mod:`wiz` to expose high-level API.

    .. change:: new
        :tags: API

        Added :mod:`wiz.definition` to discover and create
        :class:`~wiz.definition.Definition` instances from registry folder.

    .. change:: new
        :tags: API

        Added :mod:`wiz.package` to extract :class:`~wiz.package.Package`
        instances from a :class:`~wiz.definition.Definition` instance and
        resolve a context mapping with initial environment mapping.

    .. change:: new
        :tags: API

        Added :mod:`wiz.graph` to resolve package requirement graph(s) and
        extract ordered :class:`~wiz.package.Package` instances.

    .. change:: new
        :tags: API

        Added :mod:`wiz.registry` to query available registry folders.

    .. change:: new
        :tags: API

        Added :mod:`wiz.spawn` to start a :term:`shell <Unix Shell>` or execute
        a command within a resolved environment mapping.

    .. change:: new
        :tags: API

        Added :mod:`wiz.system` to query current system information and filter
        fetched definitions accordingly.

    .. change:: new
        :tags: API

        Added :mod:`wiz.filesystem` to deal with files and folders creation.

    .. change:: new
        :tags: internal

        Added :mod:`wiz.mapping` to define immutable serializable mapping object
        used by :class:`~wiz.definition.Definition` and
        :class:`~wiz.package.Package` instances.

    .. change:: new
        :tags: API

        Added :mod:`wiz.symbol` to regroup all Wiz symbols.

    .. change:: new
        :tags: API

        Added :mod:`wiz.exception` to regroup all Wiz exceptions.<|MERGE_RESOLUTION|>--- conflicted
+++ resolved
@@ -4,7 +4,6 @@
 Release Notes
 *************
 
-<<<<<<< HEAD
 .. release:: Upcoming
 
     .. change:: new
@@ -82,7 +81,7 @@
         :tags: documentation
 
         Added :ref:`definition/install_location` to :ref:`definition` section.
-=======
+
 .. release:: 1.1.1
     :date: 2018-10-23
 
@@ -94,7 +93,6 @@
         :class:`wiz.mapping.Mapping`. The manipulation methods would not work
         otherwise as it attempted to create a new Variant instance without the
         "definition_identifier" argument.
->>>>>>> 8943f590
 
 .. release:: 1.1.0
     :date: 2018-10-23
