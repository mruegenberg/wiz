# :coding: utf-8

import pytest

import wiz.graph
import wiz.history
import wiz.definition
from wiz.utility import Requirement


@pytest.fixture()
def spied_fetch_next_combination(mocker):
    """Return spy mocker on 'wiz.graph.Resolver._fetch_next_combination'."""
    return mocker.spy(wiz.graph.Resolver, "_fetch_next_combination")


@pytest.fixture()
def spied_compute_graph_combination(mocker):
    """Return spy mocker on 'wiz.graph.Resolver._compute_graph_combination'."""
    return mocker.spy(wiz.graph.Resolver, "_compute_graph_combination")


@pytest.fixture()
def spied_fetch_distance_mapping(mocker):
    """Return spy mocker on 'wiz.graph.Resolver._fetch_distance_mapping'."""
    return mocker.spy(wiz.graph.Resolver, "_fetch_distance_mapping")


@pytest.fixture()
def spied_extract_combinations(mocker):
    """Return spy mocker on 'wiz.graph.Resolver._extract_combinations'."""
    return mocker.spy(wiz.graph.Resolver, "_extract_combinations")


@pytest.fixture()
def spied_resolve_conflicts(mocker):
    """Return spy mocker on 'wiz.graph.Resolver._resolve_conflicts'."""
    return mocker.spy(wiz.graph.Resolver, "_resolve_conflicts")


@pytest.fixture()
def spied_compute_distance_mapping(mocker):
    """Return spy mocker on 'wiz.graph.compute_distance_mapping'."""
    return mocker.spy(wiz.graph, "compute_distance_mapping")


@pytest.fixture()
def spied_generate_variant_combinations(mocker):
    """Return spy mocker on 'wiz.graph.generate_variant_combinations'.
    """
    return mocker.spy(wiz.graph, "generate_variant_combinations")


@pytest.fixture()
def spied_trim_unreachable_from_graph(mocker):
    """Return spy mocker on 'wiz.graph.trim_unreachable_from_graph'.
    """
    return mocker.spy(wiz.graph, "trim_unreachable_from_graph")


@pytest.fixture()
def spied_trim_invalid_from_graph(mocker):
    """Return spy mocker on 'wiz.graph.trim_invalid_from_graph'.
    """
    return mocker.spy(wiz.graph, "trim_invalid_from_graph")


@pytest.fixture()
def spied_updated_by_distance(mocker):
    """Return spy mocker on 'wiz.graph.updated_by_distance'."""
    return mocker.spy(wiz.graph, "updated_by_distance")


@pytest.fixture()
def spied_extract_conflicting_nodes(mocker):
    """Return spy mocker on 'wiz.graph.extract_conflicting_nodes'."""
    return mocker.spy(wiz.graph, "extract_conflicting_nodes")


@pytest.fixture()
def spied_combined_requirements(mocker):
    """Return spy mocker on 'wiz.graph.combined_requirements'."""
    return mocker.spy(wiz.graph, "combined_requirements")


@pytest.fixture()
def spied_extract_parents(mocker):
    """Return spy mocker on 'wiz.graph.extract_parents'."""
    return mocker.spy(wiz.graph, "extract_parents")


@pytest.fixture()
def spied_relink_parents(mocker):
    """Return spy mocker on 'wiz.graph.relink_parents'."""
    return mocker.spy(wiz.graph, "relink_parents")


@pytest.fixture()
def spied_extract_ordered_packages(mocker):
    """Return spy mocker on 'wiz.graph.extract_ordered_packages'."""
    return mocker.spy(wiz.graph, "extract_ordered_packages")


def test_scenario_1(
    spied_fetch_next_combination,
    spied_compute_graph_combination,
    spied_fetch_distance_mapping,
    spied_extract_combinations,
    spied_resolve_conflicts,
    spied_compute_distance_mapping,
    spied_generate_variant_combinations,
    spied_trim_unreachable_from_graph,
    spied_trim_invalid_from_graph,
    spied_updated_by_distance,
    spied_extract_conflicting_nodes,
    spied_combined_requirements,
    spied_extract_parents,
    spied_relink_parents,
    spied_extract_ordered_packages,
):
    """Compute packages for the following graph.

    Root
     |
     |--(A): A==0.2.0
     |   |
     |   `--(C >=0.3.2, <1): C==0.3.2
     |       |
     |       `--(D==0.1.0): D==0.1.0
     |
     `--(G): G==2.0.2
         |
         `--(B<0.2.0): B==0.1.0
             |
             |--(D>=0.1.0): D==0.1.4
             |   |
             |   `--(E>=2): E==2.3.0
             |       |
             |       `--(F>=0.2): F==1.0.0
             |
             `--(F>=1): F==1.0.0

    Expected: F==1.0.0, D==0.1.0, B==0.1.0, C==0.3.2, G==2.0.2, A==0.2.0

    The position of 'D==0.1.0' / 'B==0.1.0' and 'C==0.3.2' / 'G==2.0.2' can
    vary as they have similar priority numbers.

    """
    definition_mapping = {
        "A": {
            "0.2.0": wiz.definition.Definition({
                "identifier": "A",
                "version": "0.2.0",
                "requirements": ["C>=0.3.2, <1"]
            }),
            "0.1.0": wiz.definition.Definition({
                "identifier": "A",
                "version": "0.1.0"
            })
        },
        "B": {
            "0.2.0": wiz.definition.Definition({
                "identifier": "B",
                "version": "0.2.0"
            }),
            "0.1.0": wiz.definition.Definition({
                "identifier": "B",
                "version": "0.1.0",
                "requirements": ["D>=0.1.0", "F>=1"]
            })
        },
        "C": {
            "1.0.0": wiz.definition.Definition({
                "identifier": "C",
                "version": "1.0.0"
            }),
            "0.3.2": wiz.definition.Definition({
                "identifier": "C",
                "version": "0.3.2",
                "requirements": ["D==0.1.0"]
            })
        },
        "D": {
            "0.1.4": wiz.definition.Definition({
                "identifier": "D",
                "version": "0.1.4",
                "requirements": ["E>=2"]
            }),
            "0.1.0": wiz.definition.Definition({
                "identifier": "D",
                "version": "0.1.0"
            })
        },
        "E": {
            "2.3.0": wiz.definition.Definition({
                "identifier": "E",
                "version": "2.3.0",
                "requirements": ["F>=0.2"]
            })
        },
        "F": {
            "1.0.0": wiz.definition.Definition({
                "identifier": "F",
                "version": "1.0.0"
            }),
            "0.9.0": wiz.definition.Definition({
                "identifier": "F",
                "version": "0.9.0"
            })
        },
        "G": {
            "2.0.2": wiz.definition.Definition({
                "identifier": "G",
                "version": "2.0.2",
                "requirements": ["B<0.2.0"]
            }),
            "2.0.1": wiz.definition.Definition({
                "identifier": "B",
                "version": "2.0.1"
            })
        }
    }

    resolver = wiz.graph.Resolver(definition_mapping)
    packages = resolver.compute_packages([Requirement("A"), Requirement("G")])

    assert len(packages) == 6
    assert packages[0].identifier == "F==1.0.0"

    # Order can vary cause both have priority of 3
    assert packages[1].identifier in ["D==0.1.0", "B==0.1.0"]
    assert packages[2].identifier in ["D==0.1.0", "B==0.1.0"]
    assert packages[2] != packages[1]

    # Order can vary cause both have priority of 2
    assert packages[3].identifier in ["C==0.3.2", "G==2.0.2"]
    assert packages[4].identifier in ["C==0.3.2", "G==2.0.2"]
    assert packages[4] != packages[3]

    assert packages[5].identifier == "A==0.2.0"

    # Check spied functions / methods
    assert spied_fetch_next_combination.call_count == 1
    assert spied_compute_graph_combination.call_count == 1
    assert spied_fetch_distance_mapping.call_count == 4
    assert spied_extract_combinations.call_count == 1
    assert spied_resolve_conflicts.call_count == 1
    assert spied_compute_distance_mapping.call_count == 2
    assert spied_generate_variant_combinations.call_count == 0
    assert spied_trim_unreachable_from_graph.call_count == 2
    assert spied_trim_invalid_from_graph.call_count == 2
    assert spied_updated_by_distance.call_count == 2
    assert spied_extract_conflicting_nodes.call_count == 2
    assert spied_combined_requirements.call_count == 2
    assert spied_extract_parents.call_count == 0
    assert spied_relink_parents.call_count == 1
    assert spied_extract_ordered_packages.call_count == 1


def test_scenario_2(
    spied_fetch_next_combination,
    spied_compute_graph_combination,
    spied_fetch_distance_mapping,
    spied_extract_combinations,
    spied_resolve_conflicts,
    spied_compute_distance_mapping,
    spied_generate_variant_combinations,
    spied_trim_unreachable_from_graph,
    spied_trim_invalid_from_graph,
    spied_updated_by_distance,
    spied_extract_conflicting_nodes,
    spied_combined_requirements,
    spied_extract_parents,
    spied_relink_parents,
    spied_extract_ordered_packages
):
    """Fail to compute packages for the following graph.

    Root
     |
     |--(A): A==0.2.0
     |   |
     |   `--(C >=0.3.2, <1): C==0.3.2
     |       |
     |       `--(D==0.1.0): D==0.1.0
     |
     `--(G): G==2.0.2
         |
         `--(B<0.2.0): B==0.1.0
             |
             |--(D>0.1.0): D==0.1.4
             |   |
             |   `--(E>=2): E==2.3.0
             |       |
             |       `--(F>=0.2): F==1.0.0
             |
             `--(F>=1): F==1.0.0

    Expected: Unable to compute due to requirement compatibility between
    'D>0.1.0' and 'D==0.1.0'.

    """
    definition_mapping = {
        "A": {
            "0.2.0": wiz.definition.Definition({
                "identifier": "A",
                "version": "0.2.0",
                "requirements": ["C>=0.3.2, <1"]
            }),
            "0.1.0": wiz.definition.Definition({
                "identifier": "A",
                "version": "0.1.0"
            })
        },
        "B": {
            "0.2.0": wiz.definition.Definition({
                "identifier": "B",
                "version": "0.2.0"
            }),
            "0.1.0": wiz.definition.Definition({
                "identifier": "B",
                "version": "0.1.0",
                "requirements": ["D>0.1.0", "F>=1"]
            })
        },
        "C": {
            "1.0.0": wiz.definition.Definition({
                "identifier": "C",
                "version": "1.0.0"
            }),
            "0.3.2": wiz.definition.Definition({
                "identifier": "C",
                "version": "0.3.2",
                "requirements": ["D==0.1.0"]
            })
        },
        "D": {
            "0.1.4": wiz.definition.Definition({
                "identifier": "D",
                "version": "0.1.4",
                "requirements": ["E>=2"]
            }),
            "0.1.0": wiz.definition.Definition({
                "identifier": "D",
                "version": "0.1.0"
            })
        },
        "E": {
            "2.3.0": wiz.definition.Definition({
                "identifier": "E",
                "version": "2.3.0",
                "requirements": ["F>=0.2"]
            })
        },
        "F": {
            "1.0.0": wiz.definition.Definition({
                "identifier": "F",
                "version": "1.0.0"
            }),
            "0.9.0": wiz.definition.Definition({
                "identifier": "F",
                "version": "0.9.0"
            })
        },
        "G": {
            "2.0.2": wiz.definition.Definition({
                "identifier": "G",
                "version": "2.0.2",
                "requirements": ["B<0.2.0"]
            }),
            "2.0.1": wiz.definition.Definition({
                "identifier": "B",
                "version": "2.0.1"
            })
        }
    }

    resolver = wiz.graph.Resolver(definition_mapping)

    with pytest.raises(wiz.exception.GraphResolutionError) as error:
        resolver.compute_packages([Requirement("A"), Requirement("G")])

    assert (
        "The combined requirement 'D >0.1.0, ==0.1.0' could not be resolved "
        "from the following packages: ['B==0.1.0', 'C==0.3.2']."
    ) in str(error)

    # Check spied functions / methods
    assert spied_fetch_next_combination.call_count == 2
    assert spied_compute_graph_combination.call_count == 1
    assert spied_fetch_distance_mapping.call_count == 1
    assert spied_extract_combinations.call_count == 1
    assert spied_resolve_conflicts.call_count == 1
    assert spied_compute_distance_mapping.call_count == 1
    assert spied_generate_variant_combinations.call_count == 0
    assert spied_trim_unreachable_from_graph.call_count == 1
    assert spied_trim_invalid_from_graph.call_count == 0
    assert spied_updated_by_distance.call_count == 1
    assert spied_extract_conflicting_nodes.call_count == 1
    assert spied_combined_requirements.call_count == 1
    assert spied_extract_parents.call_count == 1
    assert spied_relink_parents.call_count == 0
    assert spied_extract_ordered_packages.call_count == 0


def test_scenario_3(
    spied_fetch_next_combination,
    spied_compute_graph_combination,
    spied_fetch_distance_mapping,
    spied_extract_combinations,
    spied_resolve_conflicts,
    spied_compute_distance_mapping,
    spied_generate_variant_combinations,
    spied_trim_unreachable_from_graph,
    spied_trim_invalid_from_graph,
    spied_updated_by_distance,
    spied_extract_conflicting_nodes,
    spied_combined_requirements,
    spied_extract_parents,
    spied_relink_parents,
    spied_extract_ordered_packages
):
    """Compute packages for the following graph.

    In a situation with several solutions, the solution which guaranty the
    conservation of the node nearest to the top level is chosen

    Root
     |
     |--(A): A==1.0.0
     |   |
     |   `--(B<1): B==0.9.0
     |
     `--(B): B==1.0.0
         |
         `--(A<1): A==0.9.0

    Expected: B==0.9.0, A==1.0.0

    """
    definition_mapping = {
        "A": {
            "1.0.0": wiz.definition.Definition({
                "identifier": "A",
                "version": "1.0.0",
                "requirements": ["B<1"]
            }),
            "0.9.0": wiz.definition.Definition({
                "identifier": "A",
                "version": "0.9.0"
            })
        },
        "B": {
            "1.0.0": wiz.definition.Definition({
                "identifier": "B",
                "version": "1.0.0",
                "requirements": ["A<1"]
            }),
            "0.9.0": wiz.definition.Definition({
                "identifier": "B",
                "version": "0.9.0"
            })
        },
    }

    resolver = wiz.graph.Resolver(definition_mapping)
    packages = resolver.compute_packages([Requirement("A"), Requirement("B")])

    assert len(packages) == 2
    assert packages[0].identifier == "B==0.9.0"
    assert packages[1].identifier == "A==1.0.0"

    # Check spied functions / methods
    assert spied_fetch_next_combination.call_count == 1
    assert spied_compute_graph_combination.call_count == 1
    assert spied_fetch_distance_mapping.call_count == 6
    assert spied_extract_combinations.call_count == 1
    assert spied_resolve_conflicts.call_count == 1
    assert spied_compute_distance_mapping.call_count == 2
    assert spied_generate_variant_combinations.call_count == 0
    assert spied_trim_unreachable_from_graph.call_count == 2
    assert spied_trim_invalid_from_graph.call_count == 4
    assert spied_updated_by_distance.call_count == 2
    assert spied_extract_conflicting_nodes.call_count == 4
    assert spied_combined_requirements.call_count == 4
    assert spied_extract_parents.call_count == 0
    assert spied_relink_parents.call_count == 1
    assert spied_extract_ordered_packages.call_count == 1


def test_scenario_4(
    spied_fetch_next_combination,
    spied_compute_graph_combination,
    spied_fetch_distance_mapping,
    spied_extract_combinations,
    spied_resolve_conflicts,
    spied_compute_distance_mapping,
    spied_generate_variant_combinations,
    spied_trim_unreachable_from_graph,
    spied_trim_invalid_from_graph,
    spied_updated_by_distance,
    spied_extract_conflicting_nodes,
    spied_combined_requirements,
    spied_extract_parents,
    spied_relink_parents,
    spied_extract_ordered_packages
):
    """Compute packages for the following graph.

    When only the identifier of a definition with several variants is required,
    all variants are added to the graph which is then divided into as many
    graphs as there are variants. The graph are ordered following the order of
    the variants and the first graph to resolve is the solution.

    Root
     |
     |--(A): A[V1]==1.0.0
     |   |
     |   `--(B >=1, <2): B==1.0.0
     |
     |--(A): A[V2]==1.0.0
     |   |
     |   `--(B >=2, <3): B==2.0.0
     |
     |--(A): A[V3]==1.0.0
     |   |
     |   `--(B >=3, <4): B==3.0.0
     |
     `--(A): A[V4]==1.0.0
         |
         `--(B >=4, <5): B==4.0.0

    Expected: B==4.0.0, A[V4]==1.0.0

    """
    definition_mapping = {
        "A": {
            "1.0.0": wiz.definition.Definition({
                "identifier": "A",
                "version": "1.0.0",
                "variants": [
                    {
                        "identifier": "V4",
                        "requirements": ["B >=4, <5"]
                    },
                    {
                        "identifier": "V3",
                        "requirements": ["B >=3, <4"]
                    },
                    {
                        "identifier": "V2",
                        "requirements": ["B >=2, <3"]
                    },
                    {
                        "identifier": "V1",
                        "requirements": ["B >=1, <2"]
                    }
                ]
            }),
        },
        "B": {
            "1.0.0": wiz.definition.Definition({
                "identifier": "B",
                "version": "1.0.0"
            }),
            "2.0.0": wiz.definition.Definition({
                "identifier": "B",
                "version": "2.0.0"
            }),
            "3.0.0": wiz.definition.Definition({
                "identifier": "B",
                "version": "3.0.0"
            }),
            "4.0.0": wiz.definition.Definition({
                "identifier": "B",
                "version": "4.0.0"
            }),
        },
    }

    resolver = wiz.graph.Resolver(definition_mapping)
    packages = resolver.compute_packages([Requirement("A")])

    assert len(packages) == 2
    assert packages[0].identifier == "B==4.0.0"
    assert packages[1].identifier == "A[V4]==1.0.0"

    # Check spied functions / methods
    assert spied_fetch_next_combination.call_count == 1
    assert spied_compute_graph_combination.call_count == 1
    assert spied_fetch_distance_mapping.call_count == 4
    assert spied_extract_combinations.call_count == 1
    assert spied_resolve_conflicts.call_count == 1
    assert spied_compute_distance_mapping.call_count == 2
    assert spied_generate_variant_combinations.call_count == 1
    assert spied_trim_unreachable_from_graph.call_count == 1
    assert spied_trim_invalid_from_graph.call_count == 1
    assert spied_updated_by_distance.call_count == 1
    assert spied_extract_conflicting_nodes.call_count == 1
    assert spied_combined_requirements.call_count == 1
    assert spied_extract_parents.call_count == 0
    assert spied_relink_parents.call_count == 3
    assert spied_extract_ordered_packages.call_count == 1


def test_scenario_5(
    spied_fetch_next_combination,
    spied_compute_graph_combination,
    spied_fetch_distance_mapping,
    spied_extract_combinations,
    spied_resolve_conflicts,
    spied_compute_distance_mapping,
    spied_generate_variant_combinations,
    spied_trim_unreachable_from_graph,
    spied_trim_invalid_from_graph,
    spied_updated_by_distance,
    spied_extract_conflicting_nodes,
    spied_combined_requirements,
    spied_extract_parents,
    spied_relink_parents,
    spied_extract_ordered_packages
):
    """Compute packages for the following graph.

    When a specific variant of a definition is required, only one graph with
    this exact variant is added to the graph.

    Root
     |
     `--(A[V1]): A[V1]==1.0.0
         |
         `--(B >=1, <2): B==1.0.0

    Expected: B==1.0.0, A[V1]==1.0.0

    """
    definition_mapping = {
        "A": {
            "1.0.0": wiz.definition.Definition({
                "identifier": "A",
                "version": "1.0.0",
                "variants": [
                    {
                        "identifier": "V4",
                        "requirements": ["B >=4, <5"]
                    },
                    {
                        "identifier": "V3",
                        "requirements": ["B >=3, <4"]
                    },
                    {
                        "identifier": "V2",
                        "requirements": ["B >=2, <3"]
                    },
                    {
                        "identifier": "V1",
                        "requirements": ["B >=1, <2"]
                    }
                ]
            }),
        },
        "B": {
            "1.0.0": wiz.definition.Definition({
                "identifier": "B",
                "version": "1.0.0"
            }),
            "2.0.0": wiz.definition.Definition({
                "identifier": "B",
                "version": "2.0.0"
            }),
            "3.0.0": wiz.definition.Definition({
                "identifier": "B",
                "version": "3.0.0"
            }),
            "4.0.0": wiz.definition.Definition({
                "identifier": "B",
                "version": "4.0.0"
            }),
        },
    }

    resolver = wiz.graph.Resolver(definition_mapping)
    packages = resolver.compute_packages([Requirement("A[V1]")])

    assert len(packages) == 2
    assert packages[0].identifier == "B==1.0.0"
    assert packages[1].identifier == "A[V1]==1.0.0"

    # Check spied functions / methods
    assert spied_fetch_next_combination.call_count == 1
    assert spied_compute_graph_combination.call_count == 1
    assert spied_fetch_distance_mapping.call_count == 1
    assert spied_extract_combinations.call_count == 1
    assert spied_resolve_conflicts.call_count == 1
    assert spied_compute_distance_mapping.call_count == 1
    assert spied_generate_variant_combinations.call_count == 0
    assert spied_trim_unreachable_from_graph.call_count == 0
    assert spied_trim_invalid_from_graph.call_count == 0
    assert spied_updated_by_distance.call_count == 0
    assert spied_extract_conflicting_nodes.call_count == 0
    assert spied_combined_requirements.call_count == 0
    assert spied_extract_parents.call_count == 0
    assert spied_relink_parents.call_count == 0
    assert spied_extract_ordered_packages.call_count == 1


def test_scenario_6(
    spied_fetch_next_combination,
    spied_compute_graph_combination,
    spied_fetch_distance_mapping,
    spied_extract_combinations,
    spied_resolve_conflicts,
    spied_compute_distance_mapping,
    spied_generate_variant_combinations,
    spied_trim_unreachable_from_graph,
    spied_trim_invalid_from_graph,
    spied_updated_by_distance,
    spied_extract_conflicting_nodes,
    spied_combined_requirements,
    spied_extract_parents,
    spied_relink_parents,
    spied_extract_ordered_packages
):
    """Compute packages for the following graph.

    Like the scenario 4, we end up with as many graph as there are variants. But
    the additional requirement makes the 2 first graphs fail so that only the
    3rd graph is resolved.

    Root
     |
     |--(A): A[V1]==1.0.0
     |   |
     |   `--(B >=1, <2): B==1.0.0
     |
     |--(A): A[V2]==1.0.0
     |   |
     |   `--(B >=2, <3): B==2.0.0
     |
     |--(A): A[V3]==1.0.0
     |   |
     |   `--(B >=3, <4): B==3.0.0
     |
     |--(A): A[V4]==1.0.0
     |   |
     |   `--(B >=4, <5): B==4.0.0
     |
     `--(B==2.*): B==2.0.0

    Expected: B==2.0.0, A[V2]==1.0.0

    """
    definition_mapping = {
        "A": {
            "1.0.0": wiz.definition.Definition({
                "identifier": "A",
                "version": "1.0.0",
                "variants": [
                    {
                        "identifier": "V4",
                        "requirements": ["B >=4, <5"]
                    },
                    {
                        "identifier": "V3",
                        "requirements": ["B >=3, <4"]
                    },
                    {
                        "identifier": "V2",
                        "requirements": ["B >=2, <3"]
                    },
                    {
                        "identifier": "V1",
                        "requirements": ["B >=1, <2"]
                    }
                ]
            }),
        },
        "B": {
            "1.0.0": wiz.definition.Definition({
                "identifier": "B",
                "version": "1.0.0"
            }),
            "2.0.0": wiz.definition.Definition({
                "identifier": "B",
                "version": "2.0.0"
            }),
            "3.0.0": wiz.definition.Definition({
                "identifier": "B",
                "version": "3.0.0"
            }),
            "4.0.0": wiz.definition.Definition({
                "identifier": "B",
                "version": "4.0.0"
            }),
        },
    }

    resolver = wiz.graph.Resolver(definition_mapping)
    packages = resolver.compute_packages([
        Requirement("A"), Requirement("B==2.*")
    ])

    assert len(packages) == 2
    assert packages[0].identifier == "B==2.0.0"
    assert packages[1].identifier == "A[V2]==1.0.0"

    # Check spied functions / methods
    assert spied_fetch_next_combination.call_count == 3
    assert spied_compute_graph_combination.call_count == 3
    assert spied_fetch_distance_mapping.call_count == 6
    assert spied_extract_combinations.call_count == 1
    assert spied_resolve_conflicts.call_count == 3
    assert spied_compute_distance_mapping.call_count == 4
    assert spied_generate_variant_combinations.call_count == 1
    assert spied_trim_unreachable_from_graph.call_count == 3
    assert spied_trim_invalid_from_graph.call_count == 1
    assert spied_updated_by_distance.call_count == 3
    assert spied_extract_conflicting_nodes.call_count == 3
    assert spied_combined_requirements.call_count == 3
    assert spied_extract_parents.call_count == 2
    assert spied_relink_parents.call_count == 9
    assert spied_extract_ordered_packages.call_count == 1


def test_scenario_7(
    spied_fetch_next_combination,
    spied_compute_graph_combination,
    spied_fetch_distance_mapping,
    spied_extract_combinations,
    spied_resolve_conflicts,
    spied_compute_distance_mapping,
    spied_generate_variant_combinations,
    spied_trim_unreachable_from_graph,
    spied_trim_invalid_from_graph,
    spied_updated_by_distance,
    spied_extract_conflicting_nodes,
    spied_combined_requirements,
    spied_extract_parents,
    spied_relink_parents,
    spied_extract_ordered_packages
):
    """Compute packages for the following graph.

    The combined requirement of packages can lead to the addition of a different
    package version to the graph during the conflict resolution process.

    Root
     |
     |--(A<=0.3.0): A==0.3.0
     |
     |--(B): B==0.1.0
     |   |
     |   `--(A !=0.3.0): A==1.0.0
     |
     `--(C): C==0.1.0
         |
         `--(A <1): A==0.9.0

    Expected: C==0.1.0, B==0.1.0, A==0.2.0

    """
    definition_mapping = {
        "A": {
            "1.0.0": wiz.definition.Definition({
                "identifier": "A",
                "version": "1.0.0"
            }),
            "0.9.0": wiz.definition.Definition({
                "identifier": "A",
                "version": "0.9.0"
            }),
            "0.3.0": wiz.definition.Definition({
                "identifier": "A",
                "version": "0.3.0"
            }),
            "0.2.0": wiz.definition.Definition({
                "identifier": "A",
                "version": "0.2.0"
            })
        },
        "B": {
            "0.1.0": wiz.definition.Definition({
                "identifier": "B",
                "version": "0.1.0",
                "requirements": ["A !=0.3.0"]
            })
        },
        "C": {
            "0.1.0": wiz.definition.Definition({
                "identifier": "C",
                "version": "0.1.0",
                "requirements": ["A <1"]
            })
        },
    }

    resolver = wiz.graph.Resolver(definition_mapping)
    packages = resolver.compute_packages([
        Requirement("A<=0.3.0"), Requirement("B"), Requirement("C")
    ])

    assert len(packages) == 3
    assert packages[0].identifier == "C==0.1.0"
    assert packages[1].identifier == "B==0.1.0"
    assert packages[2].identifier == "A==0.2.0"

    # Check spied functions / methods
    assert spied_fetch_next_combination.call_count == 1
    assert spied_compute_graph_combination.call_count == 1
    assert spied_fetch_distance_mapping.call_count == 6
    assert spied_extract_combinations.call_count == 2
    assert spied_resolve_conflicts.call_count == 1
    assert spied_compute_distance_mapping.call_count == 4
    assert spied_generate_variant_combinations.call_count == 0
    assert spied_trim_unreachable_from_graph.call_count == 3
    assert spied_trim_invalid_from_graph.call_count == 4
    assert spied_updated_by_distance.call_count == 3
    assert spied_extract_conflicting_nodes.call_count == 4
    assert spied_combined_requirements.call_count == 4
    assert spied_extract_parents.call_count == 0
    assert spied_relink_parents.call_count == 3
    assert spied_extract_ordered_packages.call_count == 1


def test_scenario_8(
    spied_fetch_next_combination,
    spied_compute_graph_combination,
    spied_fetch_distance_mapping,
    spied_extract_combinations,
    spied_resolve_conflicts,
    spied_compute_distance_mapping,
    spied_generate_variant_combinations,
    spied_trim_unreachable_from_graph,
    spied_trim_invalid_from_graph,
    spied_updated_by_distance,
    spied_extract_conflicting_nodes,
    spied_combined_requirements,
    spied_extract_parents,
    spied_relink_parents,
    spied_extract_ordered_packages
):
    """Compute packages for the following graph.

    When conflicts parents are themselves conflicting, they should be discarded
    so that the next conflict is taken care of first.

    Root
     |
     |--(A): A==1.0.0
     |   |
     |   `--(C>=1): C== 1.0.0
     |
     `--(B): B==0.1.0
         |
         `--(A <1): A== 0.9.0
             |
             `--(C <1): C== 0.9.0

    Expected: A==0.9.0, C==0.9.0, B==0.1.0

    The position of 'C==0.9.0' / 'B==0.1.0' can vary as they have similar
    priority numbers.

    """
    definition_mapping = {
        "A": {
            "1.0.0": wiz.definition.Definition({
                "identifier": "A",
                "version": "1.0.0",
                "requirements": ["C>=1"]
            }),
            "0.9.0": wiz.definition.Definition({
                "identifier": "A",
                "version": "0.9.0",
                "requirements": ["C<1"]
            })
        },
        "B": {
            "0.1.0": wiz.definition.Definition({
                "identifier": "B",
                "version": "0.1.0",
                "requirements": ["A<1"],

            })
        },
        "C": {
            "1.0.0": wiz.definition.Definition({
                "identifier": "C",
                "version": "1.0.0"
            }),
            "0.9.0": wiz.definition.Definition({
                "identifier": "C",
                "version": "0.9.0"
            })
        },
    }

    resolver = wiz.graph.Resolver(definition_mapping)
    packages = resolver.compute_packages([
        Requirement("A"), Requirement("B")
    ])

    assert len(packages) == 3

    assert packages[0].identifier in ["C==0.9.0", "B==0.1.0"]
    assert packages[1].identifier in ["C==0.9.0", "B==0.1.0"]
    assert packages[0] != packages[1]

    assert packages[2].identifier == "A==0.9.0"

    # Check spied functions / methods
    assert spied_fetch_next_combination.call_count == 1
    assert spied_compute_graph_combination.call_count == 1
    assert spied_fetch_distance_mapping.call_count == 6
    assert spied_extract_combinations.call_count == 1
    assert spied_resolve_conflicts.call_count == 1
    assert spied_compute_distance_mapping.call_count == 2
    assert spied_generate_variant_combinations.call_count == 0
    assert spied_trim_unreachable_from_graph.call_count == 1
    assert spied_trim_invalid_from_graph.call_count == 2
    assert spied_updated_by_distance.call_count == 1
    assert spied_extract_conflicting_nodes.call_count == 4
    assert spied_combined_requirements.call_count == 4
    assert spied_extract_parents.call_count == 2
    assert spied_relink_parents.call_count == 1
    assert spied_extract_ordered_packages.call_count == 1


def test_scenario_9(
    spied_fetch_next_combination,
    spied_compute_graph_combination,
    spied_fetch_distance_mapping,
    spied_extract_combinations,
    spied_resolve_conflicts,
    spied_compute_distance_mapping,
    spied_generate_variant_combinations,
    spied_trim_unreachable_from_graph,
    spied_trim_invalid_from_graph,
    spied_updated_by_distance,
    spied_extract_conflicting_nodes,
    spied_combined_requirements,
    spied_extract_parents,
    spied_relink_parents,
    spied_extract_ordered_packages
):
    """Compute packages for the following graph.

    Like the scenario 8 with different order in the graph.

    Root
     |
     |--(A <1): A== 0.9.0
     |   |
     |   `--(C <1): C== 0.9.0
     |
     `--(B): B==0.1.0
         |
         `--(A): A== 1.0.0
             |
             `--(C>=1): C== 1.0.0

    Expected: C==0.9.0, B==0.1.0, A==0.9.0

    """
    definition_mapping = {
        "A": {
            "1.0.0": wiz.definition.Definition({
                "identifier": "A",
                "version": "1.0.0",
                "requirements": ["C>=1"]
            }),
            "0.9.0": wiz.definition.Definition({
                "identifier": "A",
                "version": "0.9.0",
                "requirements": ["C<1"]
            })
        },
        "B": {
            "0.1.0": wiz.definition.Definition({
                "identifier": "B",
                "version": "0.1.0",
                "requirements": ["A"],

            })
        },
        "C": {
            "1.0.0": wiz.definition.Definition({
                "identifier": "C",
                "version": "1.0.0"
            }),
            "0.9.0": wiz.definition.Definition({
                "identifier": "C",
                "version": "0.9.0"
            })
        },
    }

    resolver = wiz.graph.Resolver(definition_mapping)
    packages = resolver.compute_packages([
        Requirement("A <1"), Requirement("B")
    ])

    assert len(packages) == 3
    assert packages[0].identifier == "B==0.1.0"
    assert packages[1].identifier == "C==0.9.0"
    assert packages[2].identifier == "A==0.9.0"

    # Check spied functions / methods
    assert spied_fetch_next_combination.call_count == 1
    assert spied_compute_graph_combination.call_count == 1
    assert spied_fetch_distance_mapping.call_count == 6
    assert spied_extract_combinations.call_count == 1
    assert spied_resolve_conflicts.call_count == 1
    assert spied_compute_distance_mapping.call_count == 2
    assert spied_generate_variant_combinations.call_count == 0
    assert spied_trim_unreachable_from_graph.call_count == 2
    assert spied_trim_invalid_from_graph.call_count == 3
    assert spied_updated_by_distance.call_count == 2
    assert spied_extract_conflicting_nodes.call_count == 4
    assert spied_combined_requirements.call_count == 4
    assert spied_extract_parents.call_count == 1
    assert spied_relink_parents.call_count == 1
    assert spied_extract_ordered_packages.call_count == 1


def test_scenario_10(
    spied_fetch_next_combination,
    spied_compute_graph_combination,
    spied_fetch_distance_mapping,
    spied_extract_combinations,
    spied_resolve_conflicts,
    spied_compute_distance_mapping,
    spied_generate_variant_combinations,
    spied_trim_unreachable_from_graph,
    spied_trim_invalid_from_graph,
    spied_updated_by_distance,
    spied_extract_conflicting_nodes,
    spied_combined_requirements,
    spied_extract_parents,
    spied_relink_parents,
    spied_extract_ordered_packages
):
    """Compute packages for the following graph.

    Like the scenario 7, a new node is added to the graph during the conflict
    resolution process, but this time the new node leads to a division of the
    graph.

    Root
     |
     |--(A<=0.3.0): A==0.3.0
     |
     `--(B): B==0.1.0
         |
         `--(A !=0.3.0): A==1.0.0

    Expected: B==0.1.0, C[V3]==1.0.0, A==0.2.0

    """
    definition_mapping = {
        "A": {
            "1.0.0": wiz.definition.Definition({
                "identifier": "A",
                "version": "1.0.0"
            }),
            "0.3.0": wiz.definition.Definition({
                "identifier": "A",
                "version": "0.3.0"
            }),
            "0.2.0": wiz.definition.Definition({
                "identifier": "A",
                "version": "0.2.0",
                "requirements": ["C"]
            })
        },
        "B": {
            "0.1.0": wiz.definition.Definition({
                "identifier": "B",
                "version": "0.1.0",
                "requirements": ["A !=0.3.0"]
            })
        },
        "C": {
            "1.0.0": wiz.definition.Definition({
                "identifier": "C",
                "version": "1.0.0",
                "variants": [
                    {
                        "identifier": "V3",
                    },
                    {
                        "identifier": "V2",
                    },
                    {
                        "identifier": "V1",
                    }
                ]
            }),
        }
    }

    resolver = wiz.graph.Resolver(definition_mapping)
    packages = resolver.compute_packages([
        Requirement("A<=0.3.0"), Requirement("B")
    ])

    assert len(packages) == 3
    assert packages[0].identifier == "B==0.1.0"
    assert packages[1].identifier == "C[V3]==1.0.0"
    assert packages[2].identifier == "A==0.2.0"

    # Check spied functions / methods
    assert spied_fetch_next_combination.call_count == 2
    assert spied_compute_graph_combination.call_count == 2
    assert spied_fetch_distance_mapping.call_count == 6
    assert spied_extract_combinations.call_count == 2
    assert spied_resolve_conflicts.call_count == 2
    assert spied_compute_distance_mapping.call_count == 4
    assert spied_generate_variant_combinations.call_count == 1
    assert spied_trim_unreachable_from_graph.call_count == 2
    assert spied_trim_invalid_from_graph.call_count == 2
    assert spied_updated_by_distance.call_count == 2
    assert spied_extract_conflicting_nodes.call_count == 3
    assert spied_combined_requirements.call_count == 3
    assert spied_extract_parents.call_count == 0
    assert spied_relink_parents.call_count == 4
    assert spied_extract_ordered_packages.call_count == 1


def test_scenario_11(
    spied_fetch_next_combination,
    spied_compute_graph_combination,
    spied_fetch_distance_mapping,
    spied_extract_combinations,
    spied_resolve_conflicts,
    spied_compute_distance_mapping,
    spied_generate_variant_combinations,
    spied_trim_unreachable_from_graph,
    spied_trim_invalid_from_graph,
    spied_updated_by_distance,
    spied_extract_conflicting_nodes,
    spied_combined_requirements,
    spied_extract_parents,
    spied_relink_parents,
    spied_extract_ordered_packages
):
    """Compute packages for the following graph.

    When a definition variant is present more than other variants from the same
    definition in the graph, it has priority.

    Root
     |
     |--(A): A[V1]==1.0.0
     |   |
     |   `--(B >=1, <2): B==1.0.0
     |
     |--(A): A[V2]==1.0.0
     |   |
     |   `--(B >=2, <3): B==2.0.0
     |
     |--(A): A[V3]==1.0.0
     |   |
     |   `--(B >=3, <4): B==3.0.0
     |
     `--(C): C
         |
         `--(A[V2]): A[V2]==1.0.0
             |
             `--(B >=2, <3): B==2.0.0

    Expected: C, B==2.0.0, A[V2]==1.0.0

    """
    definition_mapping = {
        "A": {
            "1.0.0": wiz.definition.Definition({
                "identifier": "A",
                "version": "1.0.0",
                "variants": [
                    {
                        "identifier": "V3",
                        "requirements": ["B >=3, <4"]
                    },
                    {
                        "identifier": "V2",
                        "requirements": ["B >=2, <3"]
                    },
                    {
                        "identifier": "V1",
                        "requirements": ["B >=1, <2"]
                    }
                ]
            })
        },
        "B": {
            "1.0.0": wiz.definition.Definition({
                "identifier": "B",
                "version": "1.0.0"
            }),
            "2.0.0": wiz.definition.Definition({
                "identifier": "B",
                "version": "2.0.0"
            }),
            "3.0.0": wiz.definition.Definition({
                "identifier": "B",
                "version": "3.0.0"
            }),
        },
        "C": {
            "unknown": wiz.definition.Definition({
                "identifier": "C",
                "requirements": ["A[V2]"]
            })
        }
    }

    resolver = wiz.graph.Resolver(definition_mapping)
    packages = resolver.compute_packages([
        Requirement("A"), Requirement("C")
    ])

    assert len(packages) == 3
    assert packages[0].identifier == "C"
    assert packages[1].identifier == "B==2.0.0"
    assert packages[2].identifier == "A[V2]==1.0.0"

    # Check spied functions / methods
    assert spied_fetch_next_combination.call_count == 1
    assert spied_compute_graph_combination.call_count == 1
    assert spied_fetch_distance_mapping.call_count == 4
    assert spied_extract_combinations.call_count == 1
    assert spied_resolve_conflicts.call_count == 1
    assert spied_compute_distance_mapping.call_count == 2
    assert spied_generate_variant_combinations.call_count == 1
    assert spied_trim_unreachable_from_graph.call_count == 1
    assert spied_trim_invalid_from_graph.call_count == 1
    assert spied_updated_by_distance.call_count == 1
    assert spied_extract_conflicting_nodes.call_count == 1
    assert spied_combined_requirements.call_count == 1
    assert spied_extract_parents.call_count == 0
    assert spied_relink_parents.call_count == 2
    assert spied_extract_ordered_packages.call_count == 1


def test_scenario_12(
    spied_fetch_next_combination,
    spied_compute_graph_combination,
    spied_fetch_distance_mapping,
    spied_extract_combinations,
    spied_resolve_conflicts,
    spied_compute_distance_mapping,
    spied_generate_variant_combinations,
    spied_trim_unreachable_from_graph,
    spied_trim_invalid_from_graph,
    spied_updated_by_distance,
    spied_extract_conflicting_nodes,
    spied_combined_requirements,
    spied_extract_parents,
    spied_relink_parents,
    spied_extract_ordered_packages
):
    """Compute packages for the following graph.

    When two versions of a definition are added to the graph with all their
    respective variants, the conflict is resolved for the variant with the
    highest priority.

    Root
     |
     |--(A): A[V1]==1.0.0
     |   |
     |   `--(B >=1, <2): B==1.0.0
     |
     |--(A): A[V2]==1.0.0
     |   |
     |   `--(B >=2, <3): B==2.0.0
     |
     |--(A): A[V3]==1.0.0
     |   |
     |   `--(B >=3, <4): B==3.0.0
     |
     `--(C): C
         |
         |--(A==0.5.0): A[V1]==0.5.0
         |   |
         |   `--(B >=1, <2): B==1.0.0
         |
         |--(A==0.5.0): A[V2]==0.5.0
         |   |
         |   `--(B >=1, <2): B==1.0.0
         |
         `--(A==0.5.0): A[V3]==0.5.0
             |
             `--(B >=1, <2): B==1.0.0

    Expected: C, B==3.0.0, A[V3]==0.5.0

    """
    definition_mapping = {
        "A": {
            "1.0.0": wiz.definition.Definition({
                "identifier": "A",
                "version": "1.0.0",
                "variants": [
                    {
                        "identifier": "V3",
                        "requirements": ["B >=3, <4"]
                    },
                    {
                        "identifier": "V2",
                        "requirements": ["B >=2, <3"]
                    },
                    {
                        "identifier": "V1",
                        "requirements": ["B >=1, <2"]
                    }
                ]
            }),
            "0.5.0": wiz.definition.Definition({
                "identifier": "A",
                "version": "0.5.0",
                "variants": [
                    {
                        "identifier": "V3",
                        "requirements": ["B >=3, <4"]
                    },
                    {
                        "identifier": "V2",
                        "requirements": ["B >=2, <3"]
                    },
                    {
                        "identifier": "V1",
                        "requirements": ["B >=1, <2"]
                    }
                ]
            }),
        },
        "B": {
            "1.0.0": wiz.definition.Definition({
                "identifier": "B",
                "version": "1.0.0"
            }),
            "2.0.0": wiz.definition.Definition({
                "identifier": "B",
                "version": "2.0.0"
            }),
            "3.0.0": wiz.definition.Definition({
                "identifier": "B",
                "version": "3.0.0"
            }),
        },
        "C": {
            "unknown": wiz.definition.Definition({
                "identifier": "C",
                "requirements": ["A==0.5.0"]
            })
        }
    }

    resolver = wiz.graph.Resolver(definition_mapping)
    packages = resolver.compute_packages([
        Requirement("A"), Requirement("C")
    ])

    assert len(packages) == 3
    assert packages[0].identifier == "C"
    assert packages[1].identifier == "B==3.0.0"
    assert packages[2].identifier == "A[V3]==0.5.0"

    # Check spied functions / methods
    assert spied_fetch_next_combination.call_count == 1
    assert spied_compute_graph_combination.call_count == 1
    assert spied_fetch_distance_mapping.call_count == 6
    assert spied_extract_combinations.call_count == 1
    assert spied_resolve_conflicts.call_count == 1
    assert spied_compute_distance_mapping.call_count == 3
    assert spied_generate_variant_combinations.call_count == 1
    assert spied_trim_unreachable_from_graph.call_count == 1
    assert spied_trim_invalid_from_graph.call_count == 3
    assert spied_updated_by_distance.call_count == 1
    assert spied_extract_conflicting_nodes.call_count == 3
    assert spied_combined_requirements.call_count == 3
    assert spied_extract_parents.call_count == 0
    assert spied_relink_parents.call_count == 5
    assert spied_extract_ordered_packages.call_count == 1


def test_scenario_13(
    spied_fetch_next_combination,
    spied_compute_graph_combination,
    spied_fetch_distance_mapping,
    spied_extract_combinations,
    spied_resolve_conflicts,
    spied_compute_distance_mapping,
    spied_generate_variant_combinations,
    spied_trim_unreachable_from_graph,
    spied_trim_invalid_from_graph,
    spied_updated_by_distance,
    spied_extract_conflicting_nodes,
    spied_combined_requirements,
    spied_extract_parents,
    spied_relink_parents,
    spied_extract_ordered_packages
):
    """Compute packages for the following graph.

    When computing a graph combination, all variant nodes that should not be
    included are removed from the graph. During the removal process, parents
    are relinked to ensure that all requirements are still respected. If a
    parent cannot be linked to any existing nodes in the graph, the combination
    cannot be resolved.

    In this example, "A[V3]==0.1.0" is being computed first so all other nodes
    belonging to the definition identifier "A" are removed, which makes it
    impossible for "C"'s requirement to be fulfilled.

    Root
     |
     |--(A): A[V1]==1.0.0
     |   |
     |   `--(B >=1, <2): B==1.0.0
     |
     |--(A): A[V2]==1.0.0
     |   |
     |   `--(B >=2, <3): B==2.0.0
     |
     |--(A): A[V3]==1.0.0
     |   |
     |   `--(B >=3, <4): B==3.0.0
     |
     `--(C): C
         |
         `--(A==0.5.0): A[V1]==0.5.0
             |
             `--(B >=1, <2): B==1.0.0

    Expected: C, B==1.0.0, A[V1]==0.5.0

    """
    definition_mapping = {
        "A": {
            "1.0.0": wiz.definition.Definition({
                "identifier": "A",
                "version": "1.0.0",
                "variants": [
                    {
                        "identifier": "V3",
                        "requirements": ["B >=3, <4"]
                    },
                    {
                        "identifier": "V2",
                        "requirements": ["B >=2, <3"]
                    },
                    {
                        "identifier": "V1",
                        "requirements": ["B >=1, <2"]
                    }
                ]
            }),
            "0.5.0": wiz.definition.Definition({
                "identifier": "A",
                "version": "0.5.0",
                "variants": [
                    {
                        "identifier": "V1",
                        "requirements": ["B >=1, <2"]
                    }
                ]
            }),
        },
        "B": {
            "1.0.0": wiz.definition.Definition({
                "identifier": "B",
                "version": "1.0.0"
            }),
            "2.0.0": wiz.definition.Definition({
                "identifier": "B",
                "version": "2.0.0"
            }),
            "3.0.0": wiz.definition.Definition({
                "identifier": "B",
                "version": "3.0.0"
            }),
        },
        "C": {
            "unknown": wiz.definition.Definition({
                "identifier": "C",
                "requirements": ["A==0.5.0"]
            })
        }
    }

    resolver = wiz.graph.Resolver(definition_mapping)
    packages = resolver.compute_packages([
        Requirement("A"), Requirement("C")
    ])

    assert len(packages) == 3
    assert packages[0].identifier == "C"
    assert packages[1].identifier == "B==1.0.0"
    assert packages[2].identifier == "A[V1]==0.5.0"

    # Check spied functions / methods
    assert spied_fetch_next_combination.call_count == 3
    assert spied_compute_graph_combination.call_count == 3
    assert spied_fetch_distance_mapping.call_count == 6
    assert spied_extract_combinations.call_count == 1
    assert spied_resolve_conflicts.call_count == 1
    assert spied_compute_distance_mapping.call_count == 3
    assert spied_generate_variant_combinations.call_count == 1
    assert spied_trim_unreachable_from_graph.call_count == 1
    assert spied_trim_invalid_from_graph.call_count == 3
    assert spied_updated_by_distance.call_count == 1
    assert spied_extract_conflicting_nodes.call_count == 3
    assert spied_combined_requirements.call_count == 3
    assert spied_extract_parents.call_count == 0
    assert spied_relink_parents.call_count == 9
    assert spied_extract_ordered_packages.call_count == 1


def test_scenario_14(
    spied_fetch_next_combination,
    spied_compute_graph_combination,
    spied_fetch_distance_mapping,
    spied_extract_combinations,
    spied_resolve_conflicts,
    spied_compute_distance_mapping,
    spied_generate_variant_combinations,
    spied_trim_unreachable_from_graph,
    spied_trim_invalid_from_graph,
    spied_updated_by_distance,
    spied_extract_conflicting_nodes,
    spied_combined_requirements,
    spied_extract_parents,
    spied_relink_parents,
    spied_extract_ordered_packages
):
    """Compute packages for the following graph.

    When several packages with variants are added to the graph, the variant
    with the highest priority is returned for each package if no conflict
    appear.

    Root
     |
     |--(A): A[V1]
     |
     |--(A): A[V2]
     |
     |--(A): A[V3]
     |
     |--(B): B[V1]
     |
     |--(B): B[V2]
     |
     |--(B): B[V3]
     |
     |--(B): B[V4]
     |
     |--(C): C[V1]
     |
     `--(C): C[V2]

    Expected: C[V2], B[V4], A[V3]

    """
    definition_mapping = {
        "A": {
            "unknown": wiz.definition.Definition({
                "identifier": "A",
                "variants": [
                    {
                        "identifier": "V3",
                    },
                    {
                        "identifier": "V2",
                    },
                    {
                        "identifier": "V1",
                    }
                ]
            })
        },
        "B": {
            "unknown": wiz.definition.Definition({
                "identifier": "B",
                "variants": [
                    {
                        "identifier": "V4",
                    },
                    {
                        "identifier": "V3",
                    },
                    {
                        "identifier": "V2",
                    },
                    {
                        "identifier": "V1",
                    }
                ]
            })
        },
        "C": {
            "unknown": wiz.definition.Definition({
                "identifier": "C",
                "variants": [
                    {
                        "identifier": "V2",
                    },
                    {
                        "identifier": "V1",
                    }
                ]
            })
        }
    }

    resolver = wiz.graph.Resolver(definition_mapping)
    packages = resolver.compute_packages([
        Requirement("A"), Requirement("B"), Requirement("C")
    ])

    assert len(packages) == 3
    assert packages[0].identifier == "C[V2]"
    assert packages[1].identifier == "B[V4]"
    assert packages[2].identifier == "A[V3]"

    # Check spied functions / methods
    assert spied_fetch_next_combination.call_count == 1
    assert spied_compute_graph_combination.call_count == 1
    assert spied_fetch_distance_mapping.call_count == 2
    assert spied_extract_combinations.call_count == 1
    assert spied_resolve_conflicts.call_count == 1
    assert spied_compute_distance_mapping.call_count == 2
    assert spied_generate_variant_combinations.call_count == 1
    assert spied_trim_unreachable_from_graph.call_count == 0
    assert spied_trim_invalid_from_graph.call_count == 0
    assert spied_updated_by_distance.call_count == 0
    assert spied_extract_conflicting_nodes.call_count == 0
    assert spied_combined_requirements.call_count == 0
    assert spied_extract_parents.call_count == 0
    assert spied_relink_parents.call_count == 6
    assert spied_extract_ordered_packages.call_count == 1


def test_scenario_15(
    spied_fetch_next_combination,
    spied_compute_graph_combination,
    spied_fetch_distance_mapping,
    spied_extract_combinations,
    spied_resolve_conflicts,
    spied_compute_distance_mapping,
    spied_generate_variant_combinations,
    spied_trim_unreachable_from_graph,
    spied_trim_invalid_from_graph,
    spied_updated_by_distance,
    spied_extract_conflicting_nodes,
    spied_combined_requirements,
    spied_extract_parents,
    spied_relink_parents,
    spied_extract_ordered_packages
):
    """Compute packages for the following graph.

    If a definition variant contains an error, the graph combinations list will
    be optimized to only keep it once and drop all other combinations which
    attempt to use it.

    Root
     |
     |--(A): A[V1]
     |
     |--(A): A[V2]
     |
     |--(A): A[V3]
     |   |
     |   `--(incorrect): ERROR!
     |
     |--(B): B[V1]
     |
     |--(B): B[V2]
     |
     |--(B): B[V3]
     |
     |--(B): B[V4]
     |
     |--(C): C[V1]
     |
     `--(C): C[V2]

    Expected: C[V2], B[V4], A[V2]

    """
    definition_mapping = {
        "A": {
            "unknown": wiz.definition.Definition({
                "identifier": "A",
                "variants": [
                    {
                        "identifier": "V3",
                        "requirements": ["incorrect"]
                    },
                    {
                        "identifier": "V2",
                    },
                    {
                        "identifier": "V1",
                    }
                ]
            })
        },
        "B": {
            "unknown": wiz.definition.Definition({
                "identifier": "B",
                "variants": [
                    {
                        "identifier": "V4",
                    },
                    {
                        "identifier": "V3",
                    },
                    {
                        "identifier": "V2",
                    },
                    {
                        "identifier": "V1",
                    }
                ]
            })
        },
        "C": {
            "unknown": wiz.definition.Definition({
                "identifier": "C",
                "variants": [
                    {
                        "identifier": "V2",
                    },
                    {
                        "identifier": "V1",
                    }
                ]
            })
        }
    }

    resolver = wiz.graph.Resolver(definition_mapping)
    packages = resolver.compute_packages([
        Requirement("A"), Requirement("B"), Requirement("C")
    ])

    assert len(packages) == 3
    assert packages[0].identifier == "C[V2]"
    assert packages[1].identifier == "B[V4]"
    assert packages[2].identifier == "A[V2]"

    # Check spied functions / methods
    assert spied_fetch_next_combination.call_count == 2
    assert spied_compute_graph_combination.call_count == 2
    assert spied_fetch_distance_mapping.call_count == 3
    assert spied_extract_combinations.call_count == 1
    assert spied_resolve_conflicts.call_count == 2
    assert spied_compute_distance_mapping.call_count == 3
    assert spied_generate_variant_combinations.call_count == 1
    assert spied_trim_unreachable_from_graph.call_count == 0
    assert spied_trim_invalid_from_graph.call_count == 0
    assert spied_updated_by_distance.call_count == 1
    assert spied_extract_conflicting_nodes.call_count == 0
    assert spied_combined_requirements.call_count == 0
    assert spied_extract_parents.call_count == 0
    assert spied_relink_parents.call_count == 12
    assert spied_extract_ordered_packages.call_count == 1


def test_scenario_16(
    spied_fetch_next_combination,
    spied_compute_graph_combination,
    spied_fetch_distance_mapping,
    spied_extract_combinations,
    spied_resolve_conflicts,
    spied_compute_distance_mapping,
    spied_generate_variant_combinations,
    spied_trim_unreachable_from_graph,
    spied_trim_invalid_from_graph,
    spied_updated_by_distance,
    spied_extract_conflicting_nodes,
    spied_combined_requirements,
    spied_extract_parents,
    spied_relink_parents,
    spied_extract_ordered_packages
):
    """Compute packages for the following graph.

    For the same example as scenario 15, if the package 'A[V3]' has a
    conflicting requirement instead of an error, all other combinations which
    include this package would be preserved.

    Root
     |
     |--(A): A[V1]
     |
     |--(A): A[V2]
     |
     |--(A): A[V3]
     |   |
     |   `--(D>=1): D==1.0.0
     |
     |--(B): B[V1]
     |
     |--(B): B[V2]
     |
     |--(B): B[V3]
     |
     |--(B): B[V4]
     |
     |--(C): C[V1]
     |
     |--(C): C[V2]
     |
     `--(D<1): D==0.1.0

    Expected: C[V2], B[V4], A[V2], D==0.1.0

    """
    definition_mapping = {
        "A": {
            "unknown": wiz.definition.Definition({
                "identifier": "A",
                "variants": [
                    {
                        "identifier": "V3",
                        "requirements": ["D>=1"]
                    },
                    {
                        "identifier": "V2",
                    },
                    {
                        "identifier": "V1",
                    }
                ]
            })
        },
        "B": {
            "unknown": wiz.definition.Definition({
                "identifier": "B",
                "variants": [
                    {
                        "identifier": "V4",
                    },
                    {
                        "identifier": "V3",
                    },
                    {
                        "identifier": "V2",
                    },
                    {
                        "identifier": "V1",
                    }
                ]
            })
        },
        "C": {
            "unknown": wiz.definition.Definition({
                "identifier": "C",
                "variants": [
                    {
                        "identifier": "V2",
                    },
                    {
                        "identifier": "V1",
                    }
                ]
            })
        },
        "D": {
            "1.0.0": wiz.definition.Definition({
                "identifier": "D",
                "version": "1.0.0"
            }),
            "0.1.0": wiz.definition.Definition({
                "identifier": "D",
                "version": "0.1.0"
            })
        }
    }

    resolver = wiz.graph.Resolver(definition_mapping)
    packages = resolver.compute_packages([
        Requirement("A"), Requirement("B"), Requirement("C"), Requirement("D<1")
    ])

    assert len(packages) == 4
    assert packages[0].identifier == "D==0.1.0"
    assert packages[1].identifier == "C[V2]"
    assert packages[2].identifier == "B[V4]"
    assert packages[3].identifier == "A[V2]"

    # Check spied functions / methods
    assert spied_fetch_next_combination.call_count == 9
    assert spied_compute_graph_combination.call_count == 9
    assert spied_fetch_distance_mapping.call_count == 12
    assert spied_extract_combinations.call_count == 1
    assert spied_resolve_conflicts.call_count == 9
    assert spied_compute_distance_mapping.call_count == 10
    assert spied_generate_variant_combinations.call_count == 1
    assert spied_trim_unreachable_from_graph.call_count == 9
    assert spied_trim_invalid_from_graph.call_count == 1
    assert spied_updated_by_distance.call_count == 9
    assert spied_extract_conflicting_nodes.call_count == 9
    assert spied_combined_requirements.call_count == 9
    assert spied_extract_parents.call_count == 8
    assert spied_relink_parents.call_count == 54
    assert spied_extract_ordered_packages.call_count == 1


def test_scenario_17(
    spied_fetch_next_combination,
    spied_compute_graph_combination,
    spied_fetch_distance_mapping,
    spied_extract_combinations,
    spied_resolve_conflicts,
    spied_compute_distance_mapping,
    spied_generate_variant_combinations,
    spied_trim_unreachable_from_graph,
    spied_trim_invalid_from_graph,
    spied_updated_by_distance,
    spied_extract_conflicting_nodes,
    spied_combined_requirements,
    spied_extract_parents,
    spied_relink_parents,
    spied_extract_ordered_packages
):
    """Compute packages for the following graph.

    When a package has a condition which is not fulfilled, it is not included
    in the resolved packages.

    Root
     |
     |--(A): A==1.1.0
     |
     `--(B): B==1.0.0 (Condition: A < 1)
         |
         `--(C > 0.1.0): C==0.5.0

    Expected: A==0.2.0

    """
    definition_mapping = {
        "A": {
            "1.1.0": wiz.definition.Definition({
                "identifier": "A",
                "version": "1.1.0",
            }),
            "0.2.0": wiz.definition.Definition({
                "identifier": "A",
                "version": "0.2.0",
            }),
        },
        "B": {
            "1.0.0": wiz.definition.Definition({
                "identifier": "B",
                "version": "1.0.0",
                "conditions": ["A < 1"],
                "requirements": ["C > 0.1.0"],
            })
        },
        "C": {
            "0.5.0": wiz.definition.Definition({
                "identifier": "C",
                "version": "0.5.0"
            })
        },
    }

    resolver = wiz.graph.Resolver(definition_mapping)
    packages = resolver.compute_packages([
        Requirement("A"), Requirement("B")
    ])

    assert len(packages) == 1
    assert packages[0].identifier == "A==1.1.0"

    # Check spied functions / methods
    assert spied_fetch_next_combination.call_count == 1
    assert spied_compute_graph_combination.call_count == 1
    assert spied_fetch_distance_mapping.call_count == 1
    assert spied_extract_combinations.call_count == 1
    assert spied_resolve_conflicts.call_count == 1
    assert spied_compute_distance_mapping.call_count == 1
    assert spied_generate_variant_combinations.call_count == 0
    assert spied_trim_unreachable_from_graph.call_count == 0
    assert spied_trim_invalid_from_graph.call_count == 0
    assert spied_updated_by_distance.call_count == 0
    assert spied_extract_conflicting_nodes.call_count == 0
    assert spied_combined_requirements.call_count == 0
    assert spied_extract_parents.call_count == 0
    assert spied_relink_parents.call_count == 0
    assert spied_extract_ordered_packages.call_count == 1


def test_scenario_18(
    spied_fetch_next_combination,
    spied_compute_graph_combination,
    spied_fetch_distance_mapping,
    spied_extract_combinations,
    spied_resolve_conflicts,
    spied_compute_distance_mapping,
    spied_generate_variant_combinations,
    spied_trim_unreachable_from_graph,
    spied_trim_invalid_from_graph,
    spied_updated_by_distance,
    spied_extract_conflicting_nodes,
    spied_combined_requirements,
    spied_extract_parents,
    spied_relink_parents,
    spied_extract_ordered_packages
):
    """Compute packages for the following graph.

    When a package has a condition which is fulfilled, it is properly included
    in the resolved packages with expected distance priority.

    Root
     |
     |--(A): A==1.1.0
     |
     `--(B): B==1.0.0 (Condition: A > 1)
         |
         `--(C > 0.1.0): C==0.5.0

    Expected: A==0.2.0, B==1.0.0, C==0.5.0

    """
    definition_mapping = {
        "A": {
            "1.1.0": wiz.definition.Definition({
                "identifier": "A",
                "version": "1.1.0",
            }),
            "0.2.0": wiz.definition.Definition({
                "identifier": "A",
                "version": "0.2.0",
            }),
        },
        "B": {
            "1.0.0": wiz.definition.Definition({
                "identifier": "B",
                "version": "1.0.0",
                "conditions": ["A > 1"],
                "requirements": ["C > 0.1.0"],

            })
        },
        "C": {
            "0.5.0": wiz.definition.Definition({
                "identifier": "C",
                "version": "0.5.0"
            })
        },
    }

    resolver = wiz.graph.Resolver(definition_mapping)
    packages = resolver.compute_packages([
        Requirement("A"), Requirement("B")
    ])

    assert len(packages) == 3
    assert packages[0].identifier == "C==0.5.0"
    assert packages[1].identifier == "B==1.0.0"
    assert packages[2].identifier == "A==1.1.0"

    # Check spied functions / methods
    assert spied_fetch_next_combination.call_count == 1
    assert spied_compute_graph_combination.call_count == 1
    assert spied_fetch_distance_mapping.call_count == 1
    assert spied_extract_combinations.call_count == 1
    assert spied_resolve_conflicts.call_count == 1
    assert spied_compute_distance_mapping.call_count == 1
    assert spied_generate_variant_combinations.call_count == 0
    assert spied_trim_unreachable_from_graph.call_count == 0
    assert spied_trim_invalid_from_graph.call_count == 0
    assert spied_updated_by_distance.call_count == 0
    assert spied_extract_conflicting_nodes.call_count == 0
    assert spied_combined_requirements.call_count == 0
    assert spied_extract_parents.call_count == 0
    assert spied_relink_parents.call_count == 0
    assert spied_extract_ordered_packages.call_count == 1


def test_scenario_19(
    spied_fetch_next_combination,
    spied_compute_graph_combination,
    spied_fetch_distance_mapping,
    spied_extract_combinations,
    spied_resolve_conflicts,
    spied_compute_distance_mapping,
    spied_generate_variant_combinations,
    spied_trim_unreachable_from_graph,
    spied_trim_invalid_from_graph,
    spied_updated_by_distance,
    spied_extract_conflicting_nodes,
    spied_combined_requirements,
    spied_extract_parents,
    spied_relink_parents,
    spied_extract_ordered_packages
):
    """Compute packages for the following graph.

    A package condition can be fulfilled by packages deep in the graph.

    Root
     |
     |--(A): A==0.2.0 (Condition: E)
     |   |
     |   `--(C >=0.3.2, <1): C==0.3.2
     |
     `--(G): G==2.0.2
         |
         `--(B<0.2.0): B==0.1.0
             |
             `--(D>=0.1.0): D==0.1.4
                 |
                 `--(E>=2): E==2.3.0

    Expected: E==2.3.0, D==0.1.4, B==0.1.0, C==0.3.2, G==2.0.2, A==0.2.0

    The position of 'C==0.3.2' / 'G==2.0.2' can vary as they have similar
    priority numbers.

    """
    definition_mapping = {
        "A": {
            "0.2.0": wiz.definition.Definition({
                "identifier": "A",
                "version": "0.2.0",
                "conditions": ["E"],
                "requirements": ["C >=0.3.2, <1"]
            }),
        },
        "B": {
            "0.1.0": wiz.definition.Definition({
                "identifier": "B",
                "version": "0.1.0",
                "requirements": ["D >=0.1.0"],
            })
        },
        "C": {
            "0.3.2": wiz.definition.Definition({
                "identifier": "C",
                "version": "0.3.2"
            })
        },
        "D": {
            "0.1.4": wiz.definition.Definition({
                "identifier": "D",
                "version": "0.1.4",
                "requirements": ["E >=2"]
            })
        },
        "E": {
            "2.3.0": wiz.definition.Definition({
                "identifier": "E",
                "version": "2.3.0"
            })
        },
        "G": {
            "2.0.2": wiz.definition.Definition({
                "identifier": "G",
                "version": "2.0.2",
                "requirements": ["B <0.2.0"]
            })
        },
    }

    resolver = wiz.graph.Resolver(definition_mapping)
    packages = resolver.compute_packages([
        Requirement("A"), Requirement("G")
    ])

    assert len(packages) == 6
    assert packages[0].identifier == "E==2.3.0"
    assert packages[1].identifier == "D==0.1.4"
    assert packages[2].identifier == "B==0.1.0"

    # Order can vary cause both have priority of 2
    assert packages[3].identifier in ["C==0.3.2", "G==2.0.2"]
    assert packages[4].identifier in ["C==0.3.2", "G==2.0.2"]
    assert packages[4] != packages[3]

    assert packages[5].identifier == "A==0.2.0"

    # Check spied functions / methods
    assert spied_fetch_next_combination.call_count == 1
    assert spied_compute_graph_combination.call_count == 1
    assert spied_fetch_distance_mapping.call_count == 1
    assert spied_extract_combinations.call_count == 1
    assert spied_resolve_conflicts.call_count == 1
    assert spied_compute_distance_mapping.call_count == 1
    assert spied_generate_variant_combinations.call_count == 0
    assert spied_trim_unreachable_from_graph.call_count == 0
    assert spied_trim_invalid_from_graph.call_count == 0
    assert spied_updated_by_distance.call_count == 0
    assert spied_extract_conflicting_nodes.call_count == 0
    assert spied_combined_requirements.call_count == 0
    assert spied_extract_parents.call_count == 0
    assert spied_relink_parents.call_count == 0
    assert spied_extract_ordered_packages.call_count == 1


def test_scenario_20(
    spied_fetch_next_combination,
    spied_compute_graph_combination,
    spied_fetch_distance_mapping,
    spied_extract_combinations,
    spied_resolve_conflicts,
    spied_compute_distance_mapping,
    spied_generate_variant_combinations,
    spied_trim_unreachable_from_graph,
    spied_trim_invalid_from_graph,
    spied_updated_by_distance,
    spied_extract_conflicting_nodes,
    spied_combined_requirements,
    spied_extract_parents,
    spied_relink_parents,
    spied_extract_ordered_packages
):
    """Compute packages for the following graph.

    For the same example as the scenario 19, if the condition can not be
    fulfilled, the package is not included in the resolved packages.

    Root
     |
     |--(A): A==0.2.0 (Condition: E, F)
     |   |
     |   `--(C >=0.3.2, <1): C==0.3.2
     |
     `--(G): G==2.0.2
         |
         `--(B<0.2.0): B==0.1.0
             |
             `--(D>=0.1.0): D==0.1.4
                 |
                 `--(E>=2): E==2.3.0

    Expected: E==2.3.0, D==0.1.4, B==0.1.0, G==2.0.2

    """
    definition_mapping = {
        "A": {
            "0.2.0": wiz.definition.Definition({
                "identifier": "A",
                "version": "0.2.0",
                "conditions": ["E", "F"],
                "requirements": ["C >=0.3.2, <1"]
            }),
        },
        "B": {
            "0.1.0": wiz.definition.Definition({
                "identifier": "B",
                "version": "0.1.0",
                "requirements": ["D >=0.1.0"],
            })
        },
        "C": {
            "0.3.2": wiz.definition.Definition({
                "identifier": "C",
                "version": "0.3.2"
            })
        },
        "D": {
            "0.1.4": wiz.definition.Definition({
                "identifier": "D",
                "version": "0.1.4",
                "requirements": ["E >=2"]
            })
        },
        "E": {
            "2.3.0": wiz.definition.Definition({
                "identifier": "E",
                "version": "2.3.0"
            }),
        },
        "F": {
            "0.1.0": wiz.definition.Definition({
                "identifier": "F",
                "version": "0.1.0"
            }),
        },
        "G": {
            "2.0.2": wiz.definition.Definition({
                "identifier": "G",
                "version": "2.0.2",
                "requirements": ["B <0.2.0"]
            })
        },
    }

    resolver = wiz.graph.Resolver(definition_mapping)
    packages = resolver.compute_packages([
        Requirement("A"), Requirement("G")
    ])

    assert len(packages) == 4
    assert packages[0].identifier == "E==2.3.0"
    assert packages[1].identifier == "D==0.1.4"
    assert packages[2].identifier == "B==0.1.0"
    assert packages[3].identifier == "G==2.0.2"

    # Check spied functions / methods
    assert spied_fetch_next_combination.call_count == 1
    assert spied_compute_graph_combination.call_count == 1
    assert spied_fetch_distance_mapping.call_count == 1
    assert spied_extract_combinations.call_count == 1
    assert spied_resolve_conflicts.call_count == 1
    assert spied_compute_distance_mapping.call_count == 1
    assert spied_generate_variant_combinations.call_count == 0
    assert spied_trim_unreachable_from_graph.call_count == 0
    assert spied_trim_invalid_from_graph.call_count == 0
    assert spied_updated_by_distance.call_count == 0
    assert spied_extract_conflicting_nodes.call_count == 0
    assert spied_combined_requirements.call_count == 0
    assert spied_extract_parents.call_count == 0
    assert spied_relink_parents.call_count == 0
    assert spied_extract_ordered_packages.call_count == 1


def test_scenario_21(
    spied_fetch_next_combination,
    spied_compute_graph_combination,
    spied_fetch_distance_mapping,
    spied_extract_combinations,
    spied_resolve_conflicts,
    spied_compute_distance_mapping,
    spied_generate_variant_combinations,
    spied_trim_unreachable_from_graph,
    spied_trim_invalid_from_graph,
    spied_updated_by_distance,
    spied_extract_conflicting_nodes,
    spied_combined_requirements,
    spied_extract_parents,
    spied_relink_parents,
    spied_extract_ordered_packages
):
    """Compute packages for the following graph.

    A package which has been added to the graph when its conditions were
    fulfilled will be removed once conflict resolution has resulted in the
    removal of a node the package is conditioned by.

    Root
     |
     |--(A): A==0.2.0 (Condition: E)
     |   |
     |   `--(C >=0.3.2, <1): C==0.3.2
     |       |
     |       `--(D==0.1.0): D==0.1.0
     |
     `--(G): G==2.0.2
         |
         `--(B<0.2.0): B==0.1.0
             |
             |--(D>=0.1.0): D==0.1.4
             |   |
             |   `--(E>=2): E==2.3.0
             |       |
             |       `--(F>=0.2): F==1.0.0
             |
             `--(F>=1): F==1.0.0

    Expected: F==1.0.0, D==0.1.0, B==0.1.0, G==2.0.2

    """
    definition_mapping = {
        "A": {
            "0.2.0": wiz.definition.Definition({
                "identifier": "A",
                "version": "0.2.0",
                "requirements": ["C>=0.3.2, <1"],
                "conditions": ["E"]
            }),
            "0.1.0": wiz.definition.Definition({
                "identifier": "A",
                "version": "0.1.0"
            })
        },
        "B": {
            "0.2.0": wiz.definition.Definition({
                "identifier": "B",
                "version": "0.2.0"
            }),
            "0.1.0": wiz.definition.Definition({
                "identifier": "B",
                "version": "0.1.0",
                "requirements": ["D>=0.1.0", "F>=1"]
            })
        },
        "C": {
            "1.0.0": wiz.definition.Definition({
                "identifier": "C",
                "version": "1.0.0"
            }),
            "0.3.2": wiz.definition.Definition({
                "identifier": "C",
                "version": "0.3.2",
                "requirements": ["D==0.1.0"]
            })
        },
        "D": {
            "0.1.4": wiz.definition.Definition({
                "identifier": "D",
                "version": "0.1.4",
                "requirements": ["E>=2"]
            }),
            "0.1.0": wiz.definition.Definition({
                "identifier": "D",
                "version": "0.1.0"
            })
        },
        "E": {
            "2.3.0": wiz.definition.Definition({
                "identifier": "E",
                "version": "2.3.0",
                "requirements": ["F>=0.2"]
            })
        },
        "F": {
            "1.0.0": wiz.definition.Definition({
                "identifier": "F",
                "version": "1.0.0"
            }),
            "0.9.0": wiz.definition.Definition({
                "identifier": "F",
                "version": "0.9.0"
            })
        },
        "G": {
            "2.0.2": wiz.definition.Definition({
                "identifier": "G",
                "version": "2.0.2",
                "requirements": ["B<0.2.0"]
            }),
            "2.0.1": wiz.definition.Definition({
                "identifier": "B",
                "version": "2.0.1"
            })
        }
    }

    resolver = wiz.graph.Resolver(definition_mapping)
    packages = resolver.compute_packages([Requirement("A"), Requirement("G")])

    assert len(packages) == 4
    assert packages[0].identifier == "F==1.0.0"
    assert packages[1].identifier == "D==0.1.0"
    assert packages[2].identifier == "B==0.1.0"
    assert packages[3].identifier == "G==2.0.2"

    # Check spied functions / methods
    assert spied_fetch_next_combination.call_count == 1
    assert spied_compute_graph_combination.call_count == 1
    assert spied_fetch_distance_mapping.call_count == 4
    assert spied_extract_combinations.call_count == 1
    assert spied_resolve_conflicts.call_count == 1
    assert spied_compute_distance_mapping.call_count == 3
    assert spied_generate_variant_combinations.call_count == 0
    assert spied_trim_unreachable_from_graph.call_count == 2
    assert spied_trim_invalid_from_graph.call_count == 3
    assert spied_updated_by_distance.call_count == 2
    assert spied_extract_conflicting_nodes.call_count == 2
    assert spied_combined_requirements.call_count == 2
    assert spied_extract_parents.call_count == 0
    assert spied_relink_parents.call_count == 1
    assert spied_extract_ordered_packages.call_count == 1


def test_scenario_22(
    spied_fetch_next_combination,
    spied_compute_graph_combination,
    spied_fetch_distance_mapping,
    spied_extract_combinations,
    spied_resolve_conflicts,
    spied_compute_distance_mapping,
    spied_generate_variant_combinations,
    spied_trim_unreachable_from_graph,
    spied_trim_invalid_from_graph,
    spied_updated_by_distance,
    spied_extract_conflicting_nodes,
    spied_combined_requirements,
    spied_extract_parents,
    spied_relink_parents,
    spied_extract_ordered_packages
):
    """Fail to compute packages for the following graph.

    Root
     |
     `--(A): Namespace1::A==0.1.0 || Namespace2::A==0.2.0

    Expected: Unable to guess default namespace for 'A'

    """
    definition_mapping = {
        "__namespace__": {
            "A": ["Namespace1", "Namespace2"]
        },
        "Namespace1::A": {
            "0.1.0": wiz.definition.Definition({
                "identifier": "A",
                "version": "0.1.0",
                "namespace": "Namespace1"
            })
        },
        "Namespace2::A": {
            "0.2.0": wiz.definition.Definition({
                "identifier": "A",
                "version": "0.2.0",
                "namespace": "Namespace2"
            })
        }
    }

    resolver = wiz.graph.Resolver(definition_mapping)

    with pytest.raises(wiz.exception.RequestNotFound) as error:
        resolver.compute_packages([Requirement("A")])

    assert (
        "Cannot guess default namespace for 'A' "
        "[available: Namespace1, Namespace2]"
    ) in str(error)

    # Check spied functions / methods
    assert spied_fetch_next_combination.call_count == 2
    assert spied_compute_graph_combination.call_count == 1
    assert spied_fetch_distance_mapping.call_count == 1
    assert spied_extract_combinations.call_count == 1
    assert spied_resolve_conflicts.call_count == 1
    assert spied_compute_distance_mapping.call_count == 1
    assert spied_generate_variant_combinations.call_count == 0
    assert spied_trim_unreachable_from_graph.call_count == 0
    assert spied_trim_invalid_from_graph.call_count == 0
    assert spied_updated_by_distance.call_count == 1
    assert spied_extract_conflicting_nodes.call_count == 0
    assert spied_combined_requirements.call_count == 0
    assert spied_extract_parents.call_count == 0
    assert spied_relink_parents.call_count == 0
    assert spied_extract_ordered_packages.call_count == 0


def test_scenario_23(
    spied_fetch_next_combination,
    spied_compute_graph_combination,
    spied_fetch_distance_mapping,
    spied_extract_combinations,
    spied_resolve_conflicts,
    spied_compute_distance_mapping,
    spied_generate_variant_combinations,
    spied_trim_unreachable_from_graph,
    spied_trim_invalid_from_graph,
    spied_updated_by_distance,
    spied_extract_conflicting_nodes,
    spied_combined_requirements,
    spied_extract_parents,
    spied_relink_parents,
    spied_extract_ordered_packages
):
    """Compute packages for the following graph.

    When a definition is found, its namespace is used to give hint when looking
    for default namespace belonging to the other definitions.

    Root
     |
     |--(A): Namespace1::A
     |
     |--(B): Namespace1::B==0.1.0 || Namespace2::B==0.2.0
     |
     |--(C): Namespace3::C==0.1.0 || Namespace4::C==0.2.0
     |
     `--(D): Namespace4::D

    Expected:
    Namespace4::D, Namespace4::C==0.2.0, Namespace1::B==0.1.0,  Namespace1::A

    """
    definition_mapping = {
        "__namespace__": {
            "A": ["Namespace1"],
            "B": ["Namespace1", "Namespace2"],
            "C": ["Namespace3", "Namespace4"],
            "D": ["Namespace4"],
        },
        "Namespace1::A": {
            "unknown": wiz.definition.Definition({
                "identifier": "A",
                "namespace": "Namespace1"
            })
        },
        "Namespace1::B": {
            "0.1.0": wiz.definition.Definition({
                "identifier": "B",
                "version": "0.1.0",
                "namespace": "Namespace1"
            })
        },
        "Namespace2::B": {
            "0.2.0": wiz.definition.Definition({
                "identifier": "B",
                "version": "0.2.0",
                "namespace": "Namespace2"
            })
        },
        "Namespace3::C": {
            "0.1.0": wiz.definition.Definition({
                "identifier": "C",
                "version": "0.1.0",
                "namespace": "Namespace3"
            })
        },
        "Namespace4::C": {
            "0.2.0": wiz.definition.Definition({
                "identifier": "C",
                "version": "0.2.0",
                "namespace": "Namespace4"
            })
        },
        "Namespace4::D": {
            "unknown": wiz.definition.Definition({
                "identifier": "D",
                "namespace": "Namespace4"
            })
        }
    }

    resolver = wiz.graph.Resolver(definition_mapping)

    packages = resolver.compute_packages([
        Requirement("A"), Requirement("B"), Requirement("C"), Requirement("D")
    ])
    assert len(packages) == 4
    assert packages[0].qualified_identifier == "Namespace4::D"
    assert packages[1].qualified_identifier == "Namespace4::C==0.2.0"
    assert packages[2].qualified_identifier == "Namespace1::B==0.1.0"
    assert packages[3].qualified_identifier == "Namespace1::A"

    # Check spied functions / methods
    assert spied_fetch_next_combination.call_count == 1
    assert spied_compute_graph_combination.call_count == 1
    assert spied_fetch_distance_mapping.call_count == 1
    assert spied_extract_combinations.call_count == 1
    assert spied_resolve_conflicts.call_count == 1
    assert spied_compute_distance_mapping.call_count == 1
    assert spied_generate_variant_combinations.call_count == 0
    assert spied_trim_unreachable_from_graph.call_count == 0
    assert spied_trim_invalid_from_graph.call_count == 0
    assert spied_updated_by_distance.call_count == 0
    assert spied_extract_conflicting_nodes.call_count == 0
    assert spied_combined_requirements.call_count == 0
    assert spied_extract_parents.call_count == 0
    assert spied_relink_parents.call_count == 0
    assert spied_extract_ordered_packages.call_count == 1


def test_scenario_24(
    spied_fetch_next_combination,
    spied_compute_graph_combination,
    spied_fetch_distance_mapping,
    spied_extract_combinations,
    spied_resolve_conflicts,
    spied_compute_distance_mapping,
    spied_generate_variant_combinations,
    spied_trim_unreachable_from_graph,
    spied_trim_invalid_from_graph,
    spied_updated_by_distance,
    spied_extract_conflicting_nodes,
    spied_combined_requirements,
    spied_extract_parents,
    spied_relink_parents,
    spied_extract_ordered_packages
):
    """Compute packages for the following graph.

    When a definition exists with and without a namespace, the one without a
    namespace is selected automatically by default.

    Root
     |
     `--(A): A==0.1.0 || Namespace1::A==0.2.0

    Expected: A==0.1.0

    """
    definition_mapping = {
        "__namespace__": {
            "A": ["Namespace1"]
        },
        "A": {
            "0.1.0": wiz.definition.Definition({
                "identifier": "A",
                "version": "0.1.0"
            })
        },
        "Namespace1::A": {
            "0.2.0": wiz.definition.Definition({
                "identifier": "A",
                "version": "0.2.0",
                "namespace": "Namespace1"
            })
        }
    }

    resolver = wiz.graph.Resolver(definition_mapping)

    packages = resolver.compute_packages([Requirement("A")])

    assert len(packages) == 1
    assert packages[0].qualified_identifier == "A==0.1.0"

    # Check spied functions / methods
    assert spied_fetch_next_combination.call_count == 1
    assert spied_compute_graph_combination.call_count == 1
    assert spied_fetch_distance_mapping.call_count == 1
    assert spied_extract_combinations.call_count == 1
    assert spied_resolve_conflicts.call_count == 1
    assert spied_compute_distance_mapping.call_count == 1
    assert spied_generate_variant_combinations.call_count == 0
    assert spied_trim_unreachable_from_graph.call_count == 0
    assert spied_trim_invalid_from_graph.call_count == 0
    assert spied_updated_by_distance.call_count == 0
    assert spied_extract_conflicting_nodes.call_count == 0
    assert spied_combined_requirements.call_count == 0
    assert spied_extract_parents.call_count == 0
    assert spied_relink_parents.call_count == 0
    assert spied_extract_ordered_packages.call_count == 1


def test_scenario_25(
    spied_fetch_next_combination,
    spied_compute_graph_combination,
    spied_fetch_distance_mapping,
    spied_extract_combinations,
    spied_resolve_conflicts,
    spied_compute_distance_mapping,
    spied_generate_variant_combinations,
    spied_trim_unreachable_from_graph,
    spied_trim_invalid_from_graph,
    spied_updated_by_distance,
    spied_extract_conflicting_nodes,
    spied_combined_requirements,
    spied_extract_parents,
    spied_relink_parents,
    spied_extract_ordered_packages
):
    """Compute packages for the following graph.

    When a definition exists with and without a namespace, other definitions
    using the same namespace within the request will lead to the selection of
    the one with the namespace.

    Root
     |
     |--(A): A==0.1.0 || Namespace1::A==0.2.0
     |
     `--(B): Namespace1::B==0.1.0

    Expected: Namespace1::B==0.1.0, Namespace1::A==0.1.0

    """
    definition_mapping = {
        "__namespace__": {
            "A": ["Namespace1"],
            "B": ["Namespace1"]
        },
        "A": {
            "0.1.0": wiz.definition.Definition({
                "identifier": "A",
                "version": "0.1.0"
            })
        },
        "Namespace1::A": {
            "0.2.0": wiz.definition.Definition({
                "identifier": "A",
                "version": "0.2.0",
                "namespace": "Namespace1"
            })
        },
        "Namespace1::B": {
            "0.1.0": wiz.definition.Definition({
                "identifier": "B",
                "version": "0.1.0",
                "namespace": "Namespace1"
            })
        },
    }

    resolver = wiz.graph.Resolver(definition_mapping)

    packages = resolver.compute_packages([Requirement("A"), Requirement("B")])

    assert len(packages) == 2
    assert packages[0].qualified_identifier == "Namespace1::B==0.1.0"
    assert packages[1].qualified_identifier == "Namespace1::A==0.2.0"

    # Check spied functions / methods
    assert spied_fetch_next_combination.call_count == 1
    assert spied_compute_graph_combination.call_count == 1
    assert spied_fetch_distance_mapping.call_count == 1
    assert spied_extract_combinations.call_count == 1
    assert spied_resolve_conflicts.call_count == 1
    assert spied_compute_distance_mapping.call_count == 1
    assert spied_generate_variant_combinations.call_count == 0
    assert spied_trim_unreachable_from_graph.call_count == 0
    assert spied_trim_invalid_from_graph.call_count == 0
    assert spied_updated_by_distance.call_count == 0
    assert spied_extract_conflicting_nodes.call_count == 0
    assert spied_combined_requirements.call_count == 0
    assert spied_extract_parents.call_count == 0
    assert spied_relink_parents.call_count == 0
    assert spied_extract_ordered_packages.call_count == 1


def test_scenario_26(
    spied_fetch_next_combination,
    spied_compute_graph_combination,
    spied_fetch_distance_mapping,
    spied_extract_combinations,
    spied_resolve_conflicts,
    spied_compute_distance_mapping,
    spied_generate_variant_combinations,
    spied_trim_unreachable_from_graph,
    spied_trim_invalid_from_graph,
    spied_updated_by_distance,
    spied_extract_conflicting_nodes,
    spied_combined_requirements,
    spied_extract_parents,
    spied_relink_parents,
    spied_extract_ordered_packages
):
    """Compute packages for the following graph.

    When a definition exists with and without a namespace, the one without a
    namespace can be explicitly called.

    Root
     |
     |--(::A): A==0.1.0 || Namespace1::A==0.2.0
     |
     `--(B): Namespace1::B==0.1.0

    Expected: Namespace1::B==0.1.0, A==0.1.0

    """
    definition_mapping = {
        "__namespace__": {
            "A": ["Namespace1"],
            "B": ["Namespace1"]
        },
        "A": {
            "0.1.0": wiz.definition.Definition({
                "identifier": "A",
                "version": "0.1.0"
            })
        },
        "Namespace1::A": {
            "0.2.0": wiz.definition.Definition({
                "identifier": "A",
                "version": "0.2.0",
                "namespace": "Namespace1"
            })
        },
        "Namespace1::B": {
            "0.1.0": wiz.definition.Definition({
                "identifier": "B",
                "version": "0.1.0",
                "namespace": "Namespace1"
            })
        },
    }

    resolver = wiz.graph.Resolver(definition_mapping)

    packages = resolver.compute_packages([Requirement("::A"), Requirement("B")])

    assert len(packages) == 2
    assert packages[0].qualified_identifier == "Namespace1::B==0.1.0"
    assert packages[1].qualified_identifier == "A==0.1.0"

    # Check spied functions / methods
    assert spied_fetch_next_combination.call_count == 1
    assert spied_compute_graph_combination.call_count == 1
    assert spied_fetch_distance_mapping.call_count == 1
    assert spied_extract_combinations.call_count == 1
    assert spied_resolve_conflicts.call_count == 1
    assert spied_compute_distance_mapping.call_count == 1
    assert spied_generate_variant_combinations.call_count == 0
    assert spied_trim_unreachable_from_graph.call_count == 0
    assert spied_trim_invalid_from_graph.call_count == 0
    assert spied_updated_by_distance.call_count == 0
    assert spied_extract_conflicting_nodes.call_count == 0
    assert spied_combined_requirements.call_count == 0
    assert spied_extract_parents.call_count == 0
    assert spied_relink_parents.call_count == 0
    assert spied_extract_ordered_packages.call_count == 1


def test_scenario_27(
    spied_fetch_next_combination,
    spied_compute_graph_combination,
    spied_fetch_distance_mapping,
    spied_extract_combinations,
    spied_resolve_conflicts,
    spied_compute_distance_mapping,
    spied_generate_variant_combinations,
    spied_trim_unreachable_from_graph,
    spied_trim_invalid_from_graph,
    spied_updated_by_distance,
    spied_extract_conflicting_nodes,
    spied_combined_requirements,
    spied_extract_parents,
    spied_relink_parents,
    spied_extract_ordered_packages
):
    """Compute packages for the following graph.

    A package which has been added to the graph when its conditions were
    fulfilled will be kept when conflict resolution has resulted in the
    removal of a node the package is conditioned as long as another node which
    fulfill the same condition remains in the graph.

    Root
     |
     |--(A): A==0.1.0 (Condition: B)
     |   |
     |   `--(B >= 0.1.0, < 1) B==0.1.0
     |
     `--(B): B==1.0.0

    Expected: B==0.1.0, A==0.1.0

    """
    definition_mapping = {
        "A": {
            "0.1.0": wiz.definition.Definition({
                "identifier": "A",
                "version": "0.1.0",
                "conditions": ["B"],
                "requirements": ["B >= 0.1.0, < 1"],
            })
        },
        "B": {
            "1.0.0": wiz.definition.Definition({
                "identifier": "B",
                "version": "1.0.0"
            }),
            "0.1.0": wiz.definition.Definition({
                "identifier": "B",
                "version": "0.1.0"
            })
        }
    }

    resolver = wiz.graph.Resolver(definition_mapping)

    packages = resolver.compute_packages([Requirement("A"), Requirement("B")])

    assert len(packages) == 2
    assert packages[0].qualified_identifier == "B==0.1.0"
    assert packages[1].qualified_identifier == "A==0.1.0"

    # Check spied functions / methods
    assert spied_fetch_next_combination.call_count == 1
    assert spied_compute_graph_combination.call_count == 1
    assert spied_fetch_distance_mapping.call_count == 4
    assert spied_extract_combinations.call_count == 1
    assert spied_resolve_conflicts.call_count == 1
    assert spied_compute_distance_mapping.call_count == 2
    assert spied_generate_variant_combinations.call_count == 0
    assert spied_trim_unreachable_from_graph.call_count == 1
    assert spied_trim_invalid_from_graph.call_count == 2
    assert spied_updated_by_distance.call_count == 1
    assert spied_extract_conflicting_nodes.call_count == 2
    assert spied_combined_requirements.call_count == 2
    assert spied_extract_parents.call_count == 0
    assert spied_relink_parents.call_count == 1
    assert spied_extract_ordered_packages.call_count == 1


def test_scenario_28(
    spied_fetch_next_combination,
    spied_compute_graph_combination,
    spied_fetch_distance_mapping,
    spied_extract_combinations,
    spied_resolve_conflicts,
    spied_compute_distance_mapping,
    spied_generate_variant_combinations,
    spied_trim_unreachable_from_graph,
    spied_trim_invalid_from_graph,
    spied_updated_by_distance,
    spied_extract_conflicting_nodes,
    spied_combined_requirements,
    spied_extract_parents,
    spied_relink_parents,
    spied_extract_ordered_packages
):
    """Compute packages for the following graph.

    Like for the scenario 22, the package "A" has several namespaces available.
    But as one of the namespace is identical to the definition identifier, it
    will be selected by default.

    Root
     |
     `--(A): Namespace1::A==0.1.0 || A::A==0.2.0

    Expected: A::A==0.2.0

    """
    definition_mapping = {
        "__namespace__": {
            "A": ["Namespace1", "A"]
        },
        "Namespace1::A": {
            "0.1.0": wiz.definition.Definition({
                "identifier": "A",
                "version": "0.1.0",
                "namespace": "Namespace1"
            })
        },
        "A::A": {
            "0.2.0": wiz.definition.Definition({
                "identifier": "A",
                "version": "0.2.0",
                "namespace": "A"
            })
        }
    }

    resolver = wiz.graph.Resolver(definition_mapping)

    packages = resolver.compute_packages([Requirement("A")])

    assert len(packages) == 1
    assert packages[0].qualified_identifier == "A::A==0.2.0"

    # Check spied functions / methods
    assert spied_fetch_next_combination.call_count == 1
    assert spied_compute_graph_combination.call_count == 1
    assert spied_fetch_distance_mapping.call_count == 1
    assert spied_extract_combinations.call_count == 1
    assert spied_resolve_conflicts.call_count == 1
    assert spied_compute_distance_mapping.call_count == 1
    assert spied_generate_variant_combinations.call_count == 0
    assert spied_trim_unreachable_from_graph.call_count == 0
    assert spied_trim_invalid_from_graph.call_count == 0
    assert spied_updated_by_distance.call_count == 0
    assert spied_extract_conflicting_nodes.call_count == 0
    assert spied_combined_requirements.call_count == 0
    assert spied_extract_parents.call_count == 0
    assert spied_relink_parents.call_count == 0
    assert spied_extract_ordered_packages.call_count == 1


def test_scenario_29(
<<<<<<< HEAD
    spied_fetch_next_graph,
=======
    spied_fetch_next_combination,
    spied_compute_graph_combination,
>>>>>>> d5e80b89
    spied_fetch_distance_mapping,
    spied_extract_combinations,
    spied_resolve_conflicts,
    spied_compute_distance_mapping,
    spied_generate_variant_combinations,
    spied_trim_unreachable_from_graph,
<<<<<<< HEAD
=======
    spied_trim_invalid_from_graph,
>>>>>>> d5e80b89
    spied_updated_by_distance,
    spied_extract_conflicting_nodes,
    spied_combined_requirements,
    spied_extract_parents,
    spied_relink_parents,
    spied_extract_ordered_packages
):
    """Compute packages for the following graph.

<<<<<<< HEAD
    When a graph cannot be resolved due to resolution conflicts like in the
    scenario 2, the conflicted packages are dropped to the next available
    version within requirement limit.

    Root
     |
     |--(A): A==1.0.0
     |
     `--(B): B==2.0.0
         |
         `--(A >= 2, < 3): A==2.0.0

    Expected: A==1.0.0, B==1.0.0
=======
    Like for the scenario 7, the combined requirement of packages can lead to
    the addition of a different package version to the graph during the conflict
    resolution process. But when it happens with a definition with variant, all
    variants must be added.

    Root
     |
     |--(B): B==0.1.0
     |   |
     |   |--(A !=0.3.0): A[V1]==1.0.0
     |   |
     |   `--(A !=0.3.0): A[V2]==1.0.0
     |
     `--(C): C==0.1.0
         |
         |--(A <=0.3.0): A[V3]==0.3.0
         |
         |--(A <=0.3.0): A[V2]==0.3.0
         |
         `--(A <=0.3.0): A[V1]==0.3.0

    Expected: C==0.1.0, A[V1]==0.2.0, B==0.1.0
>>>>>>> d5e80b89

    """
    definition_mapping = {
        "A": {
<<<<<<< HEAD
            "2.0.0": wiz.definition.Definition({
                "identifier": "A",
                "version": "2.0.0",
            }),
            "1.0.0": wiz.definition.Definition({
                "identifier": "A",
                "version": "1.0.0"
            })
        },
        "B": {
            "2.0.0": wiz.definition.Definition({
                "identifier": "B",
                "version": "2.0.0",
                "requirements": ["A >= 2, < 3"]
            }),
            "1.0.0": wiz.definition.Definition({
                "identifier": "B",
                "version": "1.0.0",
                "requirements": ["A >= 1, < 2"]
=======
            "1.0.0": wiz.definition.Definition({
                "identifier": "A",
                "version": "1.0.0",
                "variants": [
                    {
                        "identifier": "V2"
                    },
                    {
                        "identifier": "V1"
                    }
                ]
            }),
            "0.3.0": wiz.definition.Definition({
                "identifier": "A",
                "version": "0.3.0",
                "variants": [
                    {
                        "identifier": "V3"
                    },
                    {
                        "identifier": "V2"
                    },
                    {
                        "identifier": "V1"
                    }
                ]
            }),
            "0.2.0": wiz.definition.Definition({
                "identifier": "A",
                "version": "0.2.0",
                "variants": [
                    {
                        "identifier": "V2",
                        "requirements": ["incorrect"]
                    },
                    {
                        "identifier": "V1",
                    }
                ]
            })
        },
        "B": {
            "0.1.0": wiz.definition.Definition({
                "identifier": "B",
                "version": "0.1.0",
                "requirements": ["A !=0.3.0"]
            })
        },
        "C": {
            "0.1.0": wiz.definition.Definition({
                "identifier": "C",
                "version": "0.1.0",
                "requirements": ["A <=0.3.0"]
>>>>>>> d5e80b89
            })
        }
    }

    resolver = wiz.graph.Resolver(definition_mapping)
<<<<<<< HEAD

    resolver.compute_packages([Requirement("A==1.*"), Requirement("B")])
=======
    packages = resolver.compute_packages([
        Requirement("B"), Requirement("C")
    ])

    assert len(packages) == 3
    assert packages[0].identifier == "C==0.1.0"
    assert packages[1].identifier == "A[V1]==0.2.0"
    assert packages[2].identifier == "B==0.1.0"

    # Check spied functions / methods
    assert spied_fetch_next_combination.call_count == 3
    assert spied_compute_graph_combination.call_count == 3
    assert spied_fetch_distance_mapping.call_count == 8
    assert spied_extract_combinations.call_count == 2
    assert spied_resolve_conflicts.call_count == 3
    assert spied_compute_distance_mapping.call_count == 6
    assert spied_generate_variant_combinations.call_count == 2
    assert spied_trim_unreachable_from_graph.call_count == 2
    assert spied_trim_invalid_from_graph.call_count == 2
    assert spied_updated_by_distance.call_count == 3
    assert spied_extract_conflicting_nodes.call_count == 3
    assert spied_combined_requirements.call_count == 3
    assert spied_extract_parents.call_count == 0
    assert spied_relink_parents.call_count == 8
    assert spied_extract_ordered_packages.call_count == 1
>>>>>>> d5e80b89
<|MERGE_RESOLUTION|>--- conflicted
+++ resolved
@@ -3,7 +3,6 @@
 import pytest
 
 import wiz.graph
-import wiz.history
 import wiz.definition
 from wiz.utility import Requirement
 
@@ -116,7 +115,7 @@
     spied_combined_requirements,
     spied_extract_parents,
     spied_relink_parents,
-    spied_extract_ordered_packages,
+    spied_extract_ordered_packages
 ):
     """Compute packages for the following graph.
 
@@ -3163,22 +3162,15 @@
 
 
 def test_scenario_29(
-<<<<<<< HEAD
-    spied_fetch_next_graph,
-=======
     spied_fetch_next_combination,
     spied_compute_graph_combination,
->>>>>>> d5e80b89
     spied_fetch_distance_mapping,
     spied_extract_combinations,
     spied_resolve_conflicts,
     spied_compute_distance_mapping,
     spied_generate_variant_combinations,
     spied_trim_unreachable_from_graph,
-<<<<<<< HEAD
-=======
     spied_trim_invalid_from_graph,
->>>>>>> d5e80b89
     spied_updated_by_distance,
     spied_extract_conflicting_nodes,
     spied_combined_requirements,
@@ -3188,21 +3180,6 @@
 ):
     """Compute packages for the following graph.
 
-<<<<<<< HEAD
-    When a graph cannot be resolved due to resolution conflicts like in the
-    scenario 2, the conflicted packages are dropped to the next available
-    version within requirement limit.
-
-    Root
-     |
-     |--(A): A==1.0.0
-     |
-     `--(B): B==2.0.0
-         |
-         `--(A >= 2, < 3): A==2.0.0
-
-    Expected: A==1.0.0, B==1.0.0
-=======
     Like for the scenario 7, the combined requirement of packages can lead to
     the addition of a different package version to the graph during the conflict
     resolution process. But when it happens with a definition with variant, all
@@ -3225,32 +3202,10 @@
          `--(A <=0.3.0): A[V1]==0.3.0
 
     Expected: C==0.1.0, A[V1]==0.2.0, B==0.1.0
->>>>>>> d5e80b89
 
     """
     definition_mapping = {
         "A": {
-<<<<<<< HEAD
-            "2.0.0": wiz.definition.Definition({
-                "identifier": "A",
-                "version": "2.0.0",
-            }),
-            "1.0.0": wiz.definition.Definition({
-                "identifier": "A",
-                "version": "1.0.0"
-            })
-        },
-        "B": {
-            "2.0.0": wiz.definition.Definition({
-                "identifier": "B",
-                "version": "2.0.0",
-                "requirements": ["A >= 2, < 3"]
-            }),
-            "1.0.0": wiz.definition.Definition({
-                "identifier": "B",
-                "version": "1.0.0",
-                "requirements": ["A >= 1, < 2"]
-=======
             "1.0.0": wiz.definition.Definition({
                 "identifier": "A",
                 "version": "1.0.0",
@@ -3304,16 +3259,11 @@
                 "identifier": "C",
                 "version": "0.1.0",
                 "requirements": ["A <=0.3.0"]
->>>>>>> d5e80b89
             })
         }
     }
 
     resolver = wiz.graph.Resolver(definition_mapping)
-<<<<<<< HEAD
-
-    resolver.compute_packages([Requirement("A==1.*"), Requirement("B")])
-=======
     packages = resolver.compute_packages([
         Requirement("B"), Requirement("C")
     ])
@@ -3339,4 +3289,65 @@
     assert spied_extract_parents.call_count == 0
     assert spied_relink_parents.call_count == 8
     assert spied_extract_ordered_packages.call_count == 1
->>>>>>> d5e80b89
+
+
+def test_scenario_30(
+    spied_fetch_next_graph,
+    spied_fetch_distance_mapping,
+    spied_extract_combinations,
+    spied_resolve_conflicts,
+    spied_compute_distance_mapping,
+    spied_generate_variant_combinations,
+    spied_trim_unreachable_from_graph,
+    spied_updated_by_distance,
+    spied_extract_conflicting_nodes,
+    spied_combined_requirements,
+    spied_extract_parents,
+    spied_relink_parents,
+    spied_extract_ordered_packages
+):
+    """Compute packages for the following graph.
+
+    When a graph cannot be resolved due to resolution conflicts like in the
+    scenario 2, the conflicted packages are dropped to the next available
+    version within requirement limit.
+
+    Root
+     |
+     |--(A): A==1.0.0
+     |
+     `--(B): B==2.0.0
+         |
+         `--(A >= 2, < 3): A==2.0.0
+
+    Expected: A==1.0.0, B==1.0.0
+
+    """
+    definition_mapping = {
+        "A": {
+            "2.0.0": wiz.definition.Definition({
+                "identifier": "A",
+                "version": "2.0.0",
+            }),
+            "1.0.0": wiz.definition.Definition({
+                "identifier": "A",
+                "version": "1.0.0"
+            })
+        },
+        "B": {
+            "2.0.0": wiz.definition.Definition({
+                "identifier": "B",
+                "version": "2.0.0",
+                "requirements": ["A >= 2, < 3"]
+            }),
+            "1.0.0": wiz.definition.Definition({
+                "identifier": "B",
+                "version": "1.0.0",
+                "requirements": ["A >= 1, < 2"]
+            })
+        }
+    }
+
+    resolver = wiz.graph.Resolver(definition_mapping)
+
+    resolver.compute_packages([Requirement("A==1.*"), Requirement("B")])