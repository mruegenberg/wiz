--- conflicted
+++ resolved
@@ -7,19 +7,18 @@
 .. release:: Upcoming
 
     .. change:: fixed
-<<<<<<< HEAD
         :tags: command-line
 
         Fixed :func:`wiz.command_line.main` to correctly launch a command within
         a resolved context as follow::
 
             wiz use baselight-nuke -- nukex
-=======
+
+    .. change:: fixed
         :tags: debug
 
         Changed :func:`wiz.history.get` to properly set the timestamp to the
         history mapping returned.
->>>>>>> 1faccc43
 
 .. release:: 0.7.0
     :date: 2018-04-18
