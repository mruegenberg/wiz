.. _release/release_notes:

*************
Release Notes
*************

.. release:: Upcoming

<<<<<<< HEAD
    .. change:: new
        :tags: command-line

        Added ``wiz doctor`` sub-command to check the validity of accessible
        definitions from all registries.

    .. change:: new
        :tags: API

        Added :func:`wiz.utility.colored` to return a text with a specific
        terminal color.

    .. change:: new
        :tags: API

        Added :func:`wiz.validate_definition` to return a validation mapping of
        a definition with possible errors and warnings.

    .. change:: changed
        :tags: command-line, API

        Removed ``mlog`` dependency and added :mod:`wiz.logging` using directly
        :mod:`sawmill` to have more flexibility to configure the
        :class:`wiz.logging.Logger` instance.
=======
    .. change:: changed
        :tags: API

        Updated :func:`wiz.utility.compute_label` to use qualified identifier of
        input definition.

.. release:: 2.1.0
    :date: 2019-02-11

    .. change:: changed

        Updated :func:`wiz.definition.query` to add the following rule when
        guessing the namespace of a package definition: If several namespaces
        are available, default to the one which is identical to the identifier
        if possible.

        For instance, the following command will default to ``massive::massive``
        even if ``maya::massive`` is available::

            >> wiz use massive
>>>>>>> af7d0059

.. release:: 2.0.0
    :date: 2019-02-04

    .. change:: new
        :tags: command-line

        Added :option:`--add-registry <wiz --add-registry>` to specify a path to
        be added to the default registry paths. Previously it was only possible
        to replace the default paths with :option:`--definition-search-paths
        <wiz --registry>`.

    .. change:: new
        :tags: command-line

        Added :option:`--timeout <wiz --timeout>` to specify a time limit after
        which a graph resolve should be aborted to avoid the process hanging.

    .. change:: new
        :tags: command-line

        Added :option:`--init <wiz --init>` to specify initial environment
        variables, which will be extended by the resolved environment.
        For example, now it is possible to hand in a PATH or PYTHONPATH, without
        making them available in a definition.

    .. change:: new
        :tags: command-line

        Added :option:`--version <wiz --version>` to display the package
        version.

    .. change:: new
        :tags: command-line

        Added ``wiz edit`` sub-command to edit one or several definitions with
        the default editor or with operation option(s).

    .. change:: new
        :tags: command-line

        Updated ``wiz run`` sub-command to accept unknown arguments and
        automatically consider it as an extra argument which will be appended to
        the command.

        For instance, both of the following commands are valid::

            >>> wiz run python -- -c 'print("TEST")'
            >>> wiz run python -c 'print("TEST")'

    .. change:: new
        :tags: command-line

        Added :option:`wiz search --no-arch`,
        :option:`wiz list command --no-arch` and
        :option:`wiz list package --no-arch` options to display all definitions
        discovered, even when not compatible with the current system.

    .. change:: new
        :tags: definition, backwards-incompatible

        Added optional :ref:`conditions <definition/conditions>` keyword to
        definition schema which can be used to indicate a list of packages
        which must be in the resolution graph for the package to be included.

    .. change:: new
        :tags: definition, backwards-incompatible

        Added optional :ref:`namespace <definition/namespace>` keyword which
        can be used to provide a scope to a definition. It replaces the
        "group" keyword as it is also used to define where in the hierarchy of a
        :term:`VCS Registry` a definition will be installed.

    .. change:: new
        :tags: definition

        Added optional :ref:`install-root <definition/install_root>`
        keyword to definition schema to indicate the root of the install
        location of a package. The value set for this keyword can be referenced
        in the definition with :envvar:`INSTALL_ROOT` and should form the base
        of the :ref:`install-location <definition/install_location>` value.

    .. change:: new
        :tags: API

        Added :mod:`wiz.environ` module to regroup functions dealing with the
        environment mapping resolution. Added :mod:`wiz.environ.contains` to
        identify specific environment variable in string and
        :mod:`wiz.environ.substitute` to replace environment variables by their
        respective values in string.

    .. change:: new
        :tags: API

        Added :func:`wiz.utility.combine_command` to return command elements
        as a unified command string while keeping quoted elements in order
        to preserve the command in the log as it was typed.

    .. change:: new
        :tags: API

        Added :func:`wiz.graph.validate` to ensure that a :class:`Graph`
        instance does not contain any remaining error after the conflict
        resolution process. The :exc:`wiz.exception.WizError` error encapsulated
        in the nearest accessible node will be raised if necessary.

    .. change:: changed
        :tags: definition

        Removed the ``constraints`` keyword to simplify the graph resolution as
        :ref:`conditions <definition/conditions>` could be used instead to reach
        the same logic.

        With constraint::

            {
                "constraints": [
                    "maya ==2016.*"
                ]
            }

        With condition::

            {
                "conditions": [
                   "maya"
                ],
                "requirements": [
                   "maya ==2016.*"
                ]
            }

    .. change:: changed
        :tags: shell

        Updated :func:`wiz.spawn.shell` to add "command" aliases to subprocess
        when a Wiz shell is being opened, thereby enabling the user to use the
        same aliases in the sub-shell that have been defined in the definitions.

    .. change:: changed
        :tags: shell, backwards-incompatible

        Updated :func:`wiz.spawn.shell`  to limit the Wiz shell to "bash".

    .. change:: changed
        :tags: command-line

        Updated :mod:`wiz.command_line` to use :mod:`click` instead of
        :mod:`argparse` in order to improve code maintainability.

    .. change:: new
        :tags: command-line

        Renamed :option:`--definition-search-paths <wiz --registry>` to
        :option:`--registry <wiz --registry>` for clarity.

    .. change:: new
        :tags: command-line

        Renamed :option:`--definition-search-depth <wiz --registry-depth>` to
        :option:`--registry-depth <wiz --registry-depth>` for clarity.

    .. change:: changed
        :tags: command-line, backwards-incompatible

        Updated command line arguments to use the same option
        :option:`--registry <wiz install --registry>` for installing to a
        :term:`Local Registry` and installing to a :term:`VCS Registry`.
        Previously the argument was split into `--registry-path` and
        `--registry-id`.

        Now definitions can be installed using the following commands syntax::

            # For local registries
            >>> wiz install foo.json --registry /path/to/registry
            >>> wiz install foo.json -r /path/to/registry

            # For VCS registries
            >>> wiz install foo.json -registry wiz://primary-registry
            >>> wiz install foo.json -r wiz://primary-registry

    .. change:: changed
        :tags: command-line

        Updated ``wiz search`` sub-command to also search packages using
        command aliases.

    .. change:: changed
        :tags: command-line

        Updated sub-commands to only accept extra arguments for the ``wiz use``
        and ``wiz run`` sub-commands in order to execute a custom command
        within a resolved context. Previously, extra arguments were accepted by
        all sub-commands, which is not desired.

        For instance, extra arguments could be used as follow::

            wiz use python -- python -c 'print("TEST")'
            wiz run python -- -c 'print("TEST")'

    .. change:: changed
        :tags: API, backwards-incompatible

        Updated :func:`wiz.resolve_context` to prepend implicit requests to
        explicit requests, rather than append as it previously did.

        Previously when resolving the environment, a path set in the 'environ'
        of an implicit package would be appended to the ones from explicit
        packages, making it impossible to overwrite (e.g. shader paths from
        within implicit packages).

        This change enables the use of implicit packages for job setups by
        guaranteeing that implicit packages will be resolved before explicit
        packages.

    .. change:: changed
        :tags: API, command-line

        Updated :func:`wiz.spawn.execute` to substitute environment variables
        within command elements before the execution process. User can then
        use environment variables in command, such as::

            >>> wiz use python -- echo \$PIP_CONFIG_FILE

    .. change:: changed
        :tags: API, command-line, backwards-incompatible

        Updated :func:`wiz.definition.fetch` to remove "requests" option which
        could filter definitions discovered. The filtering process has been
        moved to the command line in order to filter definitions from all
        systems as the definition mapping returned by
        :func:`wiz.definition.fetch` only records one definition per identifier
        and version.

    .. change:: changed
        :tags: API, command-line, backwards-incompatible

        Removed `--install-location` option from ``wiz install`` sub-command
        and "install_location" argument from :func:`wiz.install_definitions` as
        this can already be set with the ``wiz edit`` command before installing,
        and just adds redundant complexity.

    .. change:: changed
        :tags: API

        Updated :func:`wiz.spawn.execute` to display a nicer error handling for
        the shell, when a command can not be found or executed. Now, when an
        :exc:`OSError` is detected, it will throw an error message instead of a
        traceback (A traceback is available if verbosity is set to 'debug').

    .. change:: changed
        :tags: API

        Updated :func:`wiz.definition.discover` to add a "system_mapping" option
        which can filter out definitions :func:`invalid <wiz.system.validate>`
        with a system mapping.

    .. change:: changed
        :tags: API, backwards-incompatible

        Moved :func:`wiz.package.initiate_environ` to
        :func:`wiz.environ.initiate`.

    .. change:: changed
        :tags: API, backwards-incompatible

        Moved :func:`wiz.package.sanitise_environ_mapping` to
        :func:`wiz.environ.sanitise`.

    .. change:: changed
        :tags: API

        Updated :mod:`wiz.resolve_command` to return resolved list of elements
        composing the command from elements composing input command. It prevents
        unnecessary combination which could affect the nature of the command by
        removing single and double quotes.

    .. change:: changed
        :tags: API

        Updated :func:`wiz.package.initiate_environ` to add the
        :envvar:`HOSTNAME` environment variable into the initial environment.

    .. change:: changed
        :tags: API

        Updated :func:`wiz.definition.export` to sanitized the definition with
        :meth:`wiz.definition.Definition.sanitized` before exporting it.

    .. change:: changed
        :tags: API

        Updated :func:`wiz.definition.load` to add 'definition-location' keyword
        in mapping. Previously this would only be added by
        :func:`wiz.definition.discover`.

    .. change:: changed
        :tags: API, backwards-incompatible

        Added :func:`wiz.package.create` to instantiate a
        :class:`~wiz.package.Package` instance from a
        :class:`~wiz.definition.Definition` instance and variant identifier,
        and updated :class:`~wiz.package.Package` constructor to just take a
        mapping. This modification ensure that edition methods will work with
        packages (e.g. :meth:`~wiz.mapping.Mapping.set`,
        :meth:`~wiz.mapping.Mapping.remove`,...).

    .. change:: changed
        :tags: API, backwards-incompatible

        Removed :func:`wiz.package.generate_identifier` and add
        :attr:`wiz.definition.Definition.version_identifier` property to get
        version identifiers from :class:`~wiz.definition.Definition` instance.

    .. change:: changed
        :tags: API

        Added the following properties to get qualified identifiers from
        :class:`~wiz.definition.Definition` and :class:`~wiz.package.Package`
        instances:

        * :attr:`wiz.definition.Definition.qualified_identifier`
        * :attr:`wiz.definition.Definition.qualified_version_identifier`
        * :attr:`wiz.package.Package.qualified_identifier`

    .. change:: changed
        :tags: API

        Updated :class:`wiz.graph.Resolver` and :class:`wiz.graph.Graph` to take
        conditions into account while resolving the graph.

    .. change:: changed
        :tags: API

        Updated :class:`wiz.graph.Resolver` and :class:`wiz.graph.Graph` to
        handle package extraction error so that it does not raise if faulty
        packages are not in resolved packages. If a package extraction error is
        raised for one combination of the graph, another graph combination will
        be fetched and the error will be raised only if it appears for all
        combinations.

        The package extraction error has now a lower priority, so that it will
        not be raised if a conflict error is raised before.

    .. change:: changed
        :tags: API

        Updated :meth:`graph.Graph.create_link` to not raise an error when a
        link is assigned twice between two nodes. This caused an issue when
        a package :ref:`implicitly required <definition/auto-use>` were also
        explicitly required. Instead, it now gives priority to the link with
        the lowest weight so it has the highest priority possible.

        .. note::

            If a package is required twice with two different requests, the
            first request only will be kept::

                # The following command will discard 'foo>2'
                wiz use foo foo>2

    .. change:: changed
        :tags: API

        Updated :class:`wiz.resolve_context` to add an optional "timeout"
        argument in order to modify the default graph resolution time limit.

    .. change:: fixed

        Fixed :func:`wiz.graph.combined_requirements` to take requirements from
        all parent nodes into account. Previously it would use the distance
        mapping, which would automatically pick the node with the shortest path
        as the only parent to consider for requirements. That lead to the
        elimination of all requirement from other parents, so conflicts would
        not be properly detected and resolved within the graph.

    .. change:: fixed

        Fixed :func:`wiz.graph.updated_by_distance` to not filter out
        :attr:`root <wiz.graph.Graph.ROOT>` node.

    .. change:: fixed

        Changed :mod:`wiz.validator` to open the definition JSON schema once
        the module is loaded, rather than once per validation.
        Previously a "too many files opened" issue could be encountered when
        creating multiple definitions in parallel.

    .. change:: fixed

        Fixed :func:`wiz.registry.fetch` to resolve the absolute path of the
        registry in order to prevent the fetching process to fail with relative
        paths or trailing slashes.

    .. change:: fixed

        Fixed :class:`wiz.mapping.Mapping` to ensure that creating an instance
        does not mutate original data.

    .. change:: fixed
        :tags: command-line, debug

        Fixed :option:`--record <wiz --record>` command to ensure that path
        exists before exporting history.

.. release:: 1.2.1
    :date: 2018-10-24

    .. change:: fixed

        Fixed :func:`wiz.spawn.execute` to use the :func:`subprocess.call`
        convenience function which is less likely to leave remaining
        sub-processed when the parent is killed.

        This was an issue as the render farm is using :data:`signal.SIGKILL`
        to interrupt a job.

.. release:: 1.2.0
    :date: 2018-10-24

    .. change:: new
        :tags: command-line

        Added ``wiz install`` sub-command to install package definition to a
        registry.

        .. seealso:: :ref:`installing_definitions`

    .. change:: new
        :tags: definition

        Added optional :ref:`group <definition/namespace>` keyword to definition
        schema, which can be used to define where in the hierarchy of a
        :term:`VCS Registry` a definition will be installed (e.g. "python",
        "maya").

    .. change:: new
        :tags: definition

        Added optional :ref:`install-location <definition/install_location>`
        keyword to definition schema to indicate the location of a package
        data.

    .. change:: new
        :tags: API

        Added :func:`wiz.install_definitions_to_path` and
        :func:`wiz.install_definitions_to_vcs` to install one or several
        definition files to a :term:`Local Registry` or a :term:`VCS Registry`.

    .. change:: new
        :tags: API

        Added :func:`wiz.registry.install_to_path` and
        :func:`wiz.registry.install_to_vcs` to install a definition instance
        to a :term:`Local Registry` or a :term:`VCS Registry`.

    .. change:: new
        :tags: API

        Added :meth:`wiz.package.Package.localized_environ` to return
        environment mapping of a package which replace the
        :envvar:`INSTALL_LOCATION` environment variable by the
        :ref:`install-location <definition/install_location>` keyword value.

    .. change:: new
        :tags: API

        Added :meth:`wiz.definition.Definition.sanitized` to return a definition
        without keywords implemented when the definition is :func:`discovered
        <wiz.definition.discover>`. Only the keywords unrelated to the registry
        are preserved so that sanitized definition can be compared and
        installed.

    .. change:: new
        :tags: API

        Added :func:`wiz.utility.compute_label` to compute a unique label for
        a definition (e.g. "'foo' [0.1.0]").

    .. change:: new
        :tags: API

        Added :func:`wiz.utility.compute_system_label` to compute a unique label
        for the :ref:`system <definition/system>` value of a definition (e.g.
        "linux : x86_64 : el >= 6, 7").

    .. change:: new
        :tags: API

        Added :func:`wiz.utility.compute_file_name` to compute a unique
        :term:`JSON` file name for a definition (e.g. "foo-0.1.0.json").

    .. change:: new
        :tags: documentation

        Added :ref:`installing_definitions` section.

    .. change:: new
        :tags: documentation

        Added :ref:`tutorial/install/qip` section to tutorial.

    .. change:: new
        :tags: documentation

        Added :ref:`environment variable <environment_variables>` section to
        list and describe the environment variables used by Wiz.

    .. change:: new
        :tags: documentation

        Added :ref:`definition/install_location` to :ref:`definition` section.

    .. change:: changed
        :tags: definition

        Renamed keyword 'origin' to 'definition-location', to be more consistent
        with the newly added 'install-location' keyword.

    .. change:: fixed

        Actually return a copy in :func:`wiz.definition._Variant.copy`.

.. release:: 1.1.1
    :date: 2018-10-23

    .. change:: fixed
        :tags: API

        Fixed :class:`wiz.definition._Variant` to ensure that it can be
        initiated with "\*args" and "\*\*kwargs" like its mother class
        :class:`wiz.mapping.Mapping`. The manipulation methods would not work
        otherwise as it attempted to create a new Variant instance without the
        "definition_identifier" argument.

.. release:: 1.1.0
    :date: 2018-10-23

    .. change:: changed
        :tags: API

        Moved manipulation methods :meth:`~wiz.definition.Definition.set`,
        :meth:`~wiz.definition.Definition.update`,
        :meth:`~wiz.definition.Definition.extend`,
        :meth:`~wiz.definition.Definition.insert`,
        :meth:`~wiz.definition.Definition.remove`,
        :meth:`~wiz.definition.Definition.remove_key`,
        :meth:`~wiz.definition.Definition.remove_index` to mother class
        :class:`wiz.mapping.Mapping` to ensure that logic is available in
        :class:`wiz.definition._Variant` object.

.. release:: 1.0.2
    :date: 2018-10-18

    .. change:: fixed

        Updated :mod:`wiz.command_line` to convert version to a string when
        freezing the environment. Previously it would fail with a type error.

.. release:: 1.0.1
    :date: 2018-09-24

    .. change:: fixed
        :tags: debug

        Fixed :func:`wiz.graph.Resolver` to store the extracted graph in the
        history mapping instead of the original one when recording the graph
        combination extraction action (identified with
        :data:`~wiz.symbol.GRAPH_COMBINATION_EXTRACTION_ACTION`).

.. release:: 1.0.0
    :date: 2018-09-05

    .. change:: new
        :tags: API

        Added :func:`wiz.graph.generate_variant_combinations` to create a
        :term:`generator iterator` with all graph combinations from a list of
        conflicting variant groups. Implemented it within
        :class:`wiz.graph.Resolver` instance instead of dividing the graph with
        all possible combinations to optimize the resolution process.

    .. change:: new
        :tags: API

        Added :func:`wiz.graph.remove_node_and_relink` to remove a node from the
        graph and connect node's parents to other nodes with a new requirement.
        This logic was previously part of
        :meth:`wiz.graph.Resolver.resolve_conflicts`.

    .. change:: new
        :tags: API

        Added :func:`wiz.graph.extract_parents` to extract existing parent node
        identifiers from a node.

    .. change:: changed
        :tags: API

        Updated :class:`wiz.graph.Resolver` and :class:`wiz.graph.Graph` to
        better handle graph division from variant groups added to the graph.
        Previously variant groups were simply identified during the package
        extraction process so a single variant could appear in several groups,
        which led to unnecessary graph divisions. Variant groups are now
        organized per definition identifier and updated for each package added
        to the graph when necessary.

    .. change:: changed
        :tags: API

        Updated :class:`wiz.graph.Graph` to record the number of times a node
        variant has been added to the graph and sort each variant group
        following two criteria: First by the number of occurrences of each node
        identifier in the graph and second by the variant index defined in the
        package definition. This will ensure that a variant called multiple
        times will have priority over the others during the graph division.

    .. change:: changed
        :tags: API

        Updated :class:`wiz.graph.Resolver` to better identify compatibility
        between package requirements during the conflict resolution process.
        Previously conflicting packages were compared with each other's
        requirement to ensure that at least one of them were matching both
        requirements. For instance:

        .. code-block:: none

            - 'foo==0.5.0' is required by 'foo<1';
            - 'foo==1.0.0' is required by 'foo';
            - The version '0.5.0' is matching both requirements;
            - Requirements 'foo<1' and 'foo' are seen as compatible.

        However, this strategy could not recognize when two conflicting packages
        had compatible requirements even when neither package versions could
        match both requirements:

        .. code-block:: none

            - 'foo==0.5.0' is required by 'foo<1';
            - 'foo==1.0.0' is required by 'foo!=0.5.0';
            - Versions '0.5.0' and '1.0.0' cannot match both requirements;
            - Requirements 'foo<1' and 'foo!=0.5.0' are seen as incompatible.

        The new strategy chosen is to directly attempt to :func:`extract
        <wiz.package.extract>` packages from the combination of both
        requirements so that an error could be raised according to the result.
        As a consequence, the latest example would not fail if a version
        'foo==0.2.0' can be fetched.

    .. change:: changed
        :tags: API

        Renamed :func:`wiz.graph.compute_priority_mapping` to
        :func:`wiz.graph.compute_distance_mapping` to prevent confusion as a
        shortest path algorithm (Dijkstra's algorithm) is being used to define
        the "priorities" which are the shortest possible paths from nodes to the
        root of the graph.

    .. change:: changed
        :tags: API

        Renamed :func:`wiz.graph.sorted_from_priority` to
        :func:`wiz.graph.updated_by_distance` for clarity.

    .. change:: changed
        :tags: API

        Renamed :func:`wiz.graph.extract_conflicted_nodes` to
        :func:`wiz.graph.extract_conflicting_nodes` for clarity.

    .. change:: changed
        :tags: API

        Updated :class:`wiz.graph.Resolver` to keep track of updates in the
        graph during the conflict resolution process in order to compute a new
        distance mapping only when necessary.

    .. change:: changed
        :tags: API

        Removed :func:`wiz.graph.validate_requirements` as this functionality
        is not necessary anymore.

    .. change:: changed
        :tags: API

        Removed :func:`wiz.graph.extract_requirement` as this functionality
        is not necessary anymore.

    .. change:: changed
        :tags: API

        Removed :meth:`wiz.graph.Graph.copy` as this functionality
        is not necessary anymore.

    .. change:: fixed
        :tags: API

        Fixed :class:`wiz.graph.Resolver` to keep track of definition
        identifiers which led to graph divisions to prevent dividing several
        time the graph with the same package variants when graph is being
        updated during conflict resolution process.

.. release:: 0.17.0
    :date: 2018-08-28

    .. change:: changed
        :tags: API

        Updated :func:`wiz.package.initiate_environ` to forward the
        :envvar:`XAUTHORITY` environment variable into the initial environment
        as it is required by some applications.

.. release:: 0.16.0
    :date: 2018-08-16

    .. change:: changed
        :tags: API

        Updated :func:`wiz.resolve_context` to make the *definition_mapping*
        argument optional. If no definition mapping is provided, a sensible one
        will be fetched from default registries.

    .. change:: changed
        :tags: API

        Updated :meth:`~wiz.definition.Definition.remove` method to return
        :class:`~wiz.definition.Definition` instance without raising
        :exc:`KeyError` exception when element to remove does not exist.

    .. change:: changed
        :tags: API

        Updated :meth:`~wiz.definition.Definition.remove_key` method to return
        :class:`~wiz.definition.Definition` instance without raising
        :exc:`KeyError` exception when element to remove does not exist.

    .. change:: changed
        :tags: API

        Updated :meth:`~wiz.definition.Definition.remove_key` method to return
        copy of a :class:`~wiz.definition.Definition` instance without element
        mapping if the latest key is removed.

    .. change:: changed
        :tags: API

        Updated :meth:`~wiz.definition.Definition.remove_index` method to return
        :class:`~wiz.definition.Definition` instance without raising
        :exc:`KeyError` exception when index to remove does not exist.

    .. change:: changed
        :tags: API

        Updated :meth:`~wiz.definition.Definition.remove_index` method to return
        copy of a :class:`~wiz.definition.Definition` instance without element
        list if the latest item is removed.

    .. change:: fixed
        :tags: API

        Fixed :mod:`wiz.mapping` to prevent serialisation of boolean values as
        it causes validation errors when serialized mapping is used to create
        a new :class:`~wiz.definition.Definition` instance.

.. release:: 0.15.1
    :date: 2018-08-14

    .. change:: fixed
        :tags: API

        Fixed :func:`wiz.definition.fetch` to sort implicit packages in inverse
        order of discovery to ensure that the package from the latest registries
        have highest priority.

    .. change:: fixed
        :tags: API

        Fixed :meth:`wiz.mapping.Mapping.to_ordered_dict` to ensure that
        the :ref:`auto-use <definition/auto-use>` keyword is displayed at a
        logical position in the serialized definition and package instances.

.. release:: 0.15.0
    :date: 2018-08-14

    .. change:: new
        :tags: API

        Added :meth:`~wiz.definition.Definition.set` method to return copy
        of a :class:`~wiz.definition.Definition` instance with a new element.

    .. change:: new
        :tags: API

        Added :meth:`~wiz.definition.Definition.update` method to return copy
        of a :class:`~wiz.definition.Definition` instance with element mapping
        updated.

    .. change:: new
        :tags: API

        Added :meth:`~wiz.definition.Definition.extend` method to return copy
        of a :class:`~wiz.definition.Definition` instance with element list
        extended.

    .. change:: new
        :tags: API

        Added :meth:`~wiz.definition.Definition.insert` method to return copy
        of a :class:`~wiz.definition.Definition` instance with element added
        to list at specific index.

    .. change:: new
        :tags: API

        Added :meth:`~wiz.definition.Definition.remove` method to return copy
        of a :class:`~wiz.definition.Definition` instance without a specific
        element.

    .. change:: new
        :tags: API

        Added :meth:`~wiz.definition.Definition.remove_key` method to return
        copy of a :class:`~wiz.definition.Definition` instance without a
        specific key in element mapping.

    .. change:: new
        :tags: API

        Added :meth:`~wiz.definition.Definition.remove_index` method to return
        copy of a :class:`~wiz.definition.Definition` instance without a
        specific index in element list.

    .. change:: new
        :tags: API

        Added :func:`wiz.load_definition` to conveniently alias the
        :func:`wiz.definition.load` function.

    .. change:: changed
        :tags: API

        Updated :func:`wiz.export_definition` to export a :term:`JSON` file from
        a mapping or a :class:`~wiz.definition.Definition` instance.

.. release:: 0.14.0
    :date: 2018-08-10

    .. change:: new
        :tags: definition

        Added optional ``constraints`` keyword to definition schema which
        indicates a list of package requirements which should be used to resolve
        a context only if another package with the same definition identifier is
        required.

    .. change:: new
        :tags: definition

        Added optional :ref:`auto-use <definition/auto-use>` keyword to
        definition schema which indicates whether corresponding package should
        be used implicitly to resolve context. Default is False.

    .. change:: new
        :tags: command-line

        Added :option:`--ignore-implicit <wiz --ignore-implicit>` command line
        option to skip implicit packages.

    .. change:: new
        :tags: API

        Added :func:`wiz.package.generate_identifier` to generate corresponding
        package identifier from a definition.

    .. change:: changed
        :tags: API

        Updated :func:`wiz.definition.fetch` to detect implicit package
        identifiers and add it to the definition mapping returned.

    .. change:: changed
        :tags: API

        Updated :meth:`wiz.graph.Graph.update_from_requirements` to take
        constraint packages into account while resolving the graph.

    .. change:: fixed
        :tags: API

        Fixed :meth:`wiz.graph.extract_requirement` to retrieve requirement when
        the parent node is :attr:`wiz.graph.Graph.ROOT`.

.. release:: 0.13.0
    :date: 2018-07-26

    .. change:: changed
        :tags: registry

        Changed :func:`wiz.registry.get_defaults` to update the location of the
        site registry folder in order to prevent using the :file:`.common`
        hidden folder.

        :file:`/jobs/.common/wiz/registry/default` →
        :file:`/jobs/.wiz/registry/default`

    .. change:: changed
        :tags: registry

        Changed :func:`wiz.registry.discover` to update the location of the
        project registry sub-folder in order to prevent using the
        :file:`.common` hidden folder.

        :file:`[PREFIX_PROJECT]/.common/wiz/registry` →
        :file:`[PREFIX_PROJECT]/.wiz/registry`

.. release:: 0.12.0
    :date: 2018-06-08

    .. change:: changed
        :tags: registry

        Changed :func:`wiz.registry.get_defaults` to update the location of the
        site registry folder.

        :file:`/jobs/.common/wiz/registry` → :file:`/jobs/.common/wiz/registry/default`

.. release:: 0.11.1
    :date: 2018-06-06

    .. change:: fixed

        Changed the `MANIFEST template
        <https://docs.python.org/2/distutils/sourcedist.html#the-manifest-in-template>`_
        to release the package source with :term:`JSON` files.

.. release:: 0.11.0
    :date: 2018-06-06

    .. change:: new
        :tags: API

        Added :func:`wiz.validator.yield_definition_errors` to identify and
        yield potential errors in a definition data following a
        :term:`JSON Schema`.

    .. change:: changed
        :tags: API

        Changed :class:`wiz.definition.Definition` to validate data mapping on
        instantiation and raise potential error as
        :exc:`~wiz.exception.IncorrectDefinition`.

    .. change:: changed
        :tags: API

        Changed :func:`wiz.export_definition` to take a data mapping instead of
        individually requesting each keyword.

        The "packages" argument which were used to pass a list of
        :class:`~wiz.package.Package` instances to indicate the requirements
        list is no longer necessary as the requirements list could directly be
        passed to the data mapping. This implies that the user no longer need to
        fetch the corresponding packages prior to export a definition.

    .. change:: changed
        :tags: API

        The :func:`wiz.export_bash_wrapper` and :func:`wiz.export_csh_wrapper`
        functions have been removed and replaced by an :func:`wiz.export_script`
        function which simply take a "script_type" argument.

.. release:: 0.10.0
    :date: 2018-05-24

    .. change:: changed

        Changed :func:`wiz.registry.discover` to yield all registry folders
        available within the path folder hierarchy if under :file:`/jobs/ads`

    .. change:: changed

        Changed :func:`wiz.registry.get_defaults` to update the location of the
        site registry folder and global registry folders.

.. release:: 0.9.2
    :date: 2018-04-30

    .. change:: changed
        :tags: logging

        Changed :func:`wiz.package.combine_command_mapping` to display a debug
        message instead of a warning message when a command from a package
        definition is being overridden in another package definition. As
        commands are being overridden for basically every usage (e.g. to add
        plugins to an application), this created confusion for the user.

.. release:: 0.9.1
    :date: 2018-04-27

    .. change:: changed
        :tags: API

        Changed :func:`wiz.discover_context` to add the resolved environment and
        command mappings to the context mapping returned.

.. release:: 0.9.0
    :date: 2018-04-26

    .. change:: new
        :tags: API

        Added :func:`wiz.fetch_package` to return best matching package instance
        from a package request.

    .. change:: new
        :tags: API

        Added :func:`wiz.fetch_package_request_from_command` to fetch the
        package request corresponding to a command request.

    .. change:: new
        :tags: API

        Added :func:`wiz.utility.get_version` to build
        :class:`packaging.version.Version` instances while raising a
        :exc:`~wiz.exception.WizError` exception in case of failure.

    .. change:: new
        :tags: API

        Added :func:`wiz.utility.get_requirement` to build
        :class:`packaging.requirements.Requirement` instances while raising a
        :exc:`~wiz.exception.WizError` exception in case of failure.

    .. change:: changed
        :tags: command-line

        Changed the ``wiz view`` sub-command to only display the full definition
        if the request is identified as a package definition. If the request is
        identified as a command, only the corresponding definition identifier is
        displayed.

    .. change:: changed
        :tags: API

        Renamed :func:`wiz.query_definition` to :func:`wiz.fetch_definition`
        for consistency.

        To prevent confusion, it now returns definition instance from a
        package definition request only, not from a command request.

    .. change:: changed
        :tags: API

        Renamed :func:`wiz.fetch_definitions` function to
        :func:`wiz.fetch_definition_mapping` for clarity.

        To keep track of the origin of the definitions fetched, the registry
        paths are now added as a "registries" keyword to the mapping returned.

    .. change:: changed
        :tags: API

        Renamed :func:`wiz.query_current_context` function to
        :func:`wiz.discover_context` for clarity.

        To prevent incorrect packages to be fetched from different registries,
        the original registry list is now stored in a :envvar:`WIZ_CONTEXT`
        environment variable along with the package identifiers so that a valid
        definition mapping could be fetched internally.

    .. change:: changed
        :tags: API

        Renamed :func:`wiz.resolve_package_context` function to
        :func:`wiz.resolve_context` for consistency.

        To prevent incorrect packages to be fetched from different registries
        when discovering the context from a resolved environment, the encoded
        package identifiers are now stored in a :envvar:`WIZ_CONTEXT`
        environment variable along with the registry list.

    .. change:: changed
        :tags: API

        Removed :func:`wiz.resolve_command_context` for consistency as the
        context should be only retrievable with a package request.

.. release:: 0.8.2
    :date: 2018-04-23

    .. change:: fixed
        :tags: API

        Added packages list to the context mapping retrieved by the
        :func:`wiz.query_current_context` function.

.. release:: 0.8.1
    :date: 2018-04-23

    .. change:: fixed
        :tags: API

        Added missing argument to :func:`wiz.query_current_context` function.

.. release:: 0.8.0
    :date: 2018-04-23

    .. change:: new
        :tags: documentation

        Added :ref:`tutorial` section to documentation, including a guide for
        :ref:`tutorial/project`, as well as some introduction into
        :ref:`registry` and :ref:`definition`.
        Additonal :ref:`guidelines` and :ref:`tools` sections have been added to
        provide help for developers.

.. release:: 0.7.1
    :date: 2018-04-20

    .. change:: fixed
        :tags: command-line

        Fixed :func:`wiz.command_line.main` to correctly launch a command within
        a resolved context as follow::

            wiz use baselight-nuke -- nukex

    .. change:: fixed
        :tags: debug

        Changed :func:`wiz.history.get` to correctly set the timestamp to the
        history mapping returned.

.. release:: 0.7.0
    :date: 2018-04-18

    .. change:: fixed
        :tags: resolver

        When a node was removed from the graph due to a requirement conflict
        which prioritize another version of the same package identifier, the
        link was not re-assigned to the correct node. This could lead to
        an incorrect priority mapping computation which would alter the package
        order resolution.

        Changed :meth:`wiz.graph.Resolver.resolve_conflicts` to update the link
        when a conflicted node is removed.

.. release:: 0.6.0
    :date: 2018-04-18

    .. change:: fixed
        :tags: registry

        Changed :func:`wiz.registry.fetch` to return the registry folders is the
        correct order so that package definitions from the secondary registry h
        ave priority order package definitions from the primary registry.

.. release:: 0.5.0
    :date: 2018-04-17

    .. change:: changed
        :tags: command-line

        Moved :option:`--definition-search-paths <wiz --registry>`,
        to the top level parser so that registries could be modified for every
        sub-commands.

.. release:: 0.4.0
    :date: 2018-04-17

    .. change:: changed
        :tags: registry

        Changed :func:`wiz.registry.get_defaults` to return two global registry
        folders instead of one: The "primary" registry would store all vanilla
        package definitions and the "secondary" one would store all package
        combinations that need to be available globally.

.. release:: 0.3.0
    :date: 2018-04-16

    .. change:: new
        :tags: debug

        Added :mod:`wiz.history` to let the user record a compressed file
        with all necessary information about the API calls executed and the
        context in which it was executed (wiz version, username, hostname, time,
        timezone,...).

        :func:`wiz.history.record_action` is called within precise functions
        with a clear action identifier and relevant arguments to record all
        major steps of the graph resolution process (including errors).

    .. change:: new
        :tags: command-line, debug

        Added :option:`--record <wiz --record>` command line option to export a
        dump file with :mod:`recorded history <wiz.history>`.

    .. change:: changed
        :tags: debug

        Changed :meth:`wiz.graph.Resolver.compute_packages` to traverse package
        requirements in `Breadth First Mode`_ in order to include packages with
        highest priority first in the graph. This allow for better error message
        (incorrect package with higher priority will fail before a less
        important one), and a more logical order for actions recorded in
        :mod:`recorded history <wiz.history>`.

        .. _Breadth First Mode: https://en.wikipedia.org/wiki/Breadth-first_search

.. release:: 0.2.0
    :date: 2018-03-30

    .. change:: changed
        :tags: deployment

        Remove :file:`package.py` script as the tool will be installed as a
        library within a python context instead.

.. release:: 0.1.0
    :date: 2018-03-30

    .. change:: new
        :tags: command-line

        Added :mod:`wiz.command_line` to initiate the command line tool.

    .. change:: new
        :tags: API

        Added :mod:`wiz` to expose high-level API.

    .. change:: new
        :tags: API

        Added :mod:`wiz.definition` to discover and create
        :class:`~wiz.definition.Definition` instances from registry folder.

    .. change:: new
        :tags: API

        Added :mod:`wiz.package` to extract :class:`~wiz.package.Package`
        instances from a :class:`~wiz.definition.Definition` instance and
        resolve a context mapping with initial environment mapping.

    .. change:: new
        :tags: API

        Added :mod:`wiz.graph` to resolve package requirement graph(s) and
        extract ordered :class:`~wiz.package.Package` instances.

    .. change:: new
        :tags: API

        Added :mod:`wiz.registry` to query available registry folders.

    .. change:: new
        :tags: API

        Added :mod:`wiz.spawn` to start a :term:`shell <Unix Shell>` or execute
        a command within a resolved environment mapping.

    .. change:: new
        :tags: API

        Added :mod:`wiz.system` to query current system information and filter
        fetched definitions accordingly.

    .. change:: new
        :tags: API

        Added :mod:`wiz.filesystem` to deal with files and folders creation.

    .. change:: new
        :tags: internal

        Added :mod:`wiz.mapping` to define immutable serializable mapping object
        used by :class:`~wiz.definition.Definition` and
        :class:`~wiz.package.Package` instances.

    .. change:: new
        :tags: API

        Added :mod:`wiz.symbol` to regroup all Wiz symbols.

    .. change:: new
        :tags: API

        Added :mod:`wiz.exception` to regroup all Wiz exceptions.<|MERGE_RESOLUTION|>--- conflicted
+++ resolved
@@ -6,7 +6,6 @@
 
 .. release:: Upcoming
 
-<<<<<<< HEAD
     .. change:: new
         :tags: command-line
 
@@ -31,7 +30,7 @@
         Removed ``mlog`` dependency and added :mod:`wiz.logging` using directly
         :mod:`sawmill` to have more flexibility to configure the
         :class:`wiz.logging.Logger` instance.
-=======
+
     .. change:: changed
         :tags: API
 
@@ -52,7 +51,6 @@
         even if ``maya::massive`` is available::
 
             >> wiz use massive
->>>>>>> af7d0059
 
 .. release:: 2.0.0
     :date: 2019-02-04
